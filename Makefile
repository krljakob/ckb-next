--- conflicted
+++ resolved
@@ -12,10 +12,5 @@
 build:
 	rm -rf bin
 	mkdir bin
-<<<<<<< HEAD
-	gcc $(DAEMON_SRC) -o bin/ckb-daemon -std=c99 -O2
-	gcc $(CKB_SRC) -o bin/ckb -lm -std=c99 -O2
-=======
-	gcc $(DAEMON_SRC) -o bin/ckb-daemon -I/usr/local/include -L/usr/local/lib -lusb-1.0 -std=c99 -O2 -DKEYMAP_DEFAULT
-	gcc $(CKB_SRC) -o bin/ckb -lm -std=c99 -O2 -DKEYMAP_DEFAULT
->>>>>>> f5ddd7d5
+	gcc $(DAEMON_SRC) -o bin/ckb-daemon -std=c99 -O2 -DKEYMAP_DEFAULT
+	gcc $(CKB_SRC) -o bin/ckb -lm -std=c99 -O2 -DKEYMAP_DEFAULT