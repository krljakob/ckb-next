--- conflicted
+++ resolved
@@ -122,10 +122,6 @@
 #define P_ST100              0x0a34
 #define IS_ST100(kb)         ((kb)->vendor == V_CORSAIR && ((kb)->product == P_ST100))
 
-<<<<<<< HEAD
-#define N_MODELS 43
-extern ushort models[];
-=======
 extern size_t N_MODELS;
 
 typedef struct _device_desc {
@@ -134,7 +130,6 @@
 } device_desc;
 
 extern device_desc models[];
->>>>>>> d9c0a6f5
 
 ///
 /// Uncomment to see USB packets sent to the device
