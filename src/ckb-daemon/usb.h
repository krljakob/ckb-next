--- conflicted
+++ resolved
@@ -158,14 +158,11 @@
 /// For calling with a usbdevice*, vendor and product are extracted and IS_MOUSE() is returned.
 #define IS_MOUSE_DEV(kb)                IS_MOUSE((kb)->vendor, (kb)->product)
 
-<<<<<<< HEAD
-=======
 /// Used to apply quirks and features to the PLATINUM devices.
 #define IS_PLATINUM(kb)                 ((kb)->vendor == V_CORSAIR && ((kb)->product == P_K95_PLATINUM))
 
 /// Used when a device has a firmware with a low version number that uses the new protocol
 #define IS_NEW_PROTOCOL(kb)             (IS_PLATINUM(kb) || IS_K63(kb) || IS_HARPOON(kb) || IS_GLAIVE(kb))
->>>>>>> 31c629cd
 
 /// USB delays for when the keyboards get picky about timing
 /// That was the original comment, but it is used anytime.
