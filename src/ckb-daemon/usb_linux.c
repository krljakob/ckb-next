#include "device.h"
#include "devnode.h"
#include "input.h"
#include "notify.h"
#include "usb.h"

#ifdef OS_LINUX

/// \details
/// \brief all open usb devices have their system path names here in this array.
#define DEBUG

static char kbsyspath[DEV_MAX][FILENAME_MAX];

////
/// \brief os_usbsend sends a data packet (MSG_SIZE = 64) Bytes long
///
/// os_usbsend has two functions:
/// - if is_recv == false, it tries to send a given MSG_SIZE buffer via the usb interface given with kb.
/// - otherwise a request is sent via the usb device to initiate the receiving of a message from the remote device.
///
/// The functionality for sending distinguishes two cases,
/// depending on the version number of the firmware of the connected device:
/// \n If the firmware is less or equal 1.2, the transmission is done via an ioctl().
/// The ioctl() is given a struct usbdevfs_ctrltransfer, in which the relevant parameters are entered:
///
/// bRequestType | bRequest | wValue | EP | size | Timeout | data
/// ------------ | -------- | ------ | -- | ---- | ------- | ----
/// 0x21 | 0x09 | 0x0200 | endpoint / IF to be addressed from epcount-1 | MSG_SIZE | 5000 (=5ms) | the message buffer pointer
/// Host to Device, Type=Class, Recipient=Interface | 9 = Send data? | specific | last or pre-last device # | 64 | 5000 | out_msg
///
/// \n The ioctl command is USBDEVFS_CONTROL.
///
/// The same constellation is used if the device is requested to send its data (is_recv = true).
///
/// For a more recent firmware and is_recv = false,
/// the ioctl command USBDEVFS_CONTROL is not used
/// (this tells the bus to enter the control mode),
/// but the bulk method is used: USBDEVFS_BULK.
/// This is astonishing, because all of the endpoints are type Interrupt, not bulk.
///
/// Anyhow, forthis purpose a different structure is used for the ioctl() (struct \b usbdevfs_bulktransfer)
/// and this is also initialized differently:
/// \n The length and timeout parameters are given the same values as above.
/// The formal parameter out_msg is also passed as a buffer pointer.
/// For the endpoints, the firmware version is differentiated again:
/// \n For a firmware version between 1.3 and <2.0 endpoint 4 is used,
/// otherwise (it can only be >=2.0) endpoint 3 is used.
///
/// \todo Since the handling of endpoints has already led to problems elsewhere, this implementation is extremely hardware-dependent and critical!
/// \n Eg. the new keyboard K95PLATINUMRGB has a version number significantly less than 2.0 - will it run with this implementation?
///
/// The ioctl() - no matter what type -
/// returns the number of bytes sent.
/// Now comes the usual check:
/// - If the return value is -1 AND the error is a timeout (ETIMEOUT),
/// os_usbsend() will return -1 to indicate that it is probably a recoverable problem and a retry is recommended.
/// - For another negative value or other error identifier OR 0 bytes sent, 0 is returned as a heavy error identifier.
/// - In all other cases, the function returns the number of bytes sent.
///
/// If this is not the entire blocksize (MSG_SIZE bytes),
/// an error message is issued on the standard error channel
/// [warning "Wrote YY bytes (expected 64)"].
///
/// If DEBUG_USB is set during compilation,
/// the number of bytes sent and their representation are logged to the error channel.
///
int os_usbsend(usbdevice* kb, const uchar* out_msg, int is_recv, const char* file, int line){
    int res;
<<<<<<< HEAD
    if((kb->fwversion >= 0x120 || IS_NEW_PROTOCOL(kb)) && !is_recv){
=======
    if((kb->fwversion >= 0x120 || kb->product == P_GLAIVE) && !is_recv){
>>>>>>> 88ee0b3d
        struct usbdevfs_bulktransfer transfer;
        memset(&transfer, 0, sizeof(transfer));
        transfer.ep = (kb->fwversion >= 0x130 && kb->fwversion < 0x200) ? 4 : 3;
        transfer.len = MSG_SIZE;
        transfer.timeout = 5000;
        transfer.data = (void*)out_msg;
        res = ioctl(kb->handle - 1, USBDEVFS_BULK, &transfer);
    } else {
        struct usbdevfs_ctrltransfer transfer = { 0x21, 0x09, 0x0200, kb->epcount - 1, MSG_SIZE, 5000, (void*)out_msg };
        res = ioctl(kb->handle - 1, USBDEVFS_CONTROL, &transfer);
    }
    if(res <= 0){
        ckb_err_fn("%s\n", file, line, res ? strerror(errno) : "No data written");
        if(res == -1 && errno == ETIMEDOUT)
            return -1;
        else
            return 0;
    } else if(res != MSG_SIZE)
        ckb_warn_fn("Wrote %d bytes (expected %d)\n", file, line, res, MSG_SIZE);
#ifdef DEBUG_USB
    char converted[MSG_SIZE*3 + 1];
    for(int i=0;i<MSG_SIZE;i++)
        sprintf(&converted[i*3], "%02x ", out_msg[i]);
    ckb_warn_fn("Sent %s\n", file, line, converted);
#endif
    return res;
}

///
/// \brief os_usbrecv receives a max MSGSIZE long buffer from usb device

/// os_usbrecv does what its name says:
///
/// The comment at the beginning of the procedure
/// causes the suspicion that the firmware versionspecific distinction
/// is missing for receiving from usb endpoint 3 or 4.
/// The commented code contains only the reception from EP4,
/// but this may be wrong for a software version 2.0 or higher (see the code for os-usbsend ()).
///
/// \n So all the receiving is done via an ioctl() like in os_usbsend.
/// The ioctl() is given a struct usbdevfs_ctrltransfer, in which the relevant parameters are entered:
///
/// bRequestType | bRequest | wValue | EP | size | Timeout | data
/// ------------ | -------- | ------ | -- | ---- | ------- | ----
/// 0xA1 | 0x01 | 0x0200 | endpoint to be addressed from epcount - 1 | MSG_SIZE | 5ms | the message buffer pointer
/// Device to Host, Type=Class, Recipient=Interface | 1 = RECEIVE? | specific | Interface # | 64 | 5000 | in_msg
///
/// The ioctl() returns the number of bytes received.
/// Here is the usual check again:
/// - If the return value is -1 AND the error is a timeout (ETIMEOUT),
/// os_usbrecv() will return -1 to indicate that it is probably a recoverable problem and a retry is recommended.
/// - For another negative value or other error identifier OR 0 bytes are received, 0 is returned as an identifier for a heavy error.
/// - In all other cases, the function returns the number of bytes received.
///
/// If this is not the entire blocksize (MSG_SIZE bytes),
/// an error message is issued on the standard error channel
/// [warning "Read YY bytes (expected 64)"].
///
int os_usbrecv(usbdevice* kb, uchar* in_msg, const char* file, int line){
    int res;
    // This is what CUE does, but it doesn't seem to work on linux.
    /*if(kb->fwversion >= 0x130){
        struct usbdevfs_bulktransfer transfer;
        memset(&transfer, 0, sizeof(transfer));
        transfer.ep = 0x84;
        transfer.len = MSG_SIZE;
        transfer.timeout = 5000;
        transfer.data = in_msg;
        res = ioctl(kb->handle - 1, USBDEVFS_BULK, &transfer);
    } else {*/
        struct usbdevfs_ctrltransfer transfer = { 0xa1, 0x01, 0x0300, kb->epcount - 1, MSG_SIZE, 5000, in_msg };
        res = ioctl(kb->handle - 1, USBDEVFS_CONTROL, &transfer);
    //}
    if(res <= 0){
        ckb_err_fn("%s\n", file, line, res ? strerror(errno) : "No data read");
        if(res == -1 && errno == ETIMEDOUT)
            return -1;
        else
            return 0;
    } else if(res != MSG_SIZE)
        ckb_warn_fn("Read %d bytes (expected %d)\n", file, line, res, MSG_SIZE);
#ifdef DEBUG_USB_RECV
    char converted[MSG_SIZE*3 + 1];
    for(int i=0;i<MSG_SIZE;i++)
        sprintf(&converted[i*3], "%02x ", in_msg[i]);
    ckb_warn_fn("Recv %s\n", file, line, converted);
#endif
    return res;
}

///
/// \brief _nk95cmd If we control a non RGB keyboard, set the keyboard via ioctl with usbdevfs_ctrltransfer
///
/// To send control packets to a non RGB non color K95 Keyboard,
/// use this function. Normally it is called via the nk95cmd() macro.
///
/// If it is the wrong device for which the function is called, 0 is returned and nothing done.
/// Otherwise a usbdevfs_ctrltransfer structure is filled and an USBDEVFS_CONTROL ioctl() called.
///
/// bRequestType | bRequest | wValue | EP | size | Timeout | data
/// ------------ | -------- | ------ | -- | ---- | ------- | ----
/// 0x40 | see table below to switch hardware-modus at Keyboard | wValue | device | MSG_SIZE | 5ms | the message buffer pointer
/// Host to Device, Type=Vendor, Recipient=Device | bRequest parameter | given wValue Parameter | device 0 | 0 data to write | 5000 | null
///
/// If a 0 or a negative error number is returned by the ioctl, an error message is shown depending on the errno or "No data written" if retval was 0.
/// In either case 1 is returned to indicate the error.
/// If the ioctl returned a value > 0, 0 is returned to indicate no error.
///
/// Currently the following combinations for bRequest and wValue are used:
/// Device | what it might to do | constant | bRequest | wValue
/// ------ | ------------------- | -------- | -------- | ------
/// non RGB Keyboard | set HW-modus on (leave the ckb driver) | HWON | 0x0002 | 0x0030
/// non RGB Keyboard | set HW-modus off (initialize the ckb driver) | HWOFF | 0x0002 | 0x0001
/// non RGB Keyboard | set light modus M1 in single-color keyboards | NK95_M1 | 0x0014 | 0x0001
/// non RGB Keyboard | set light modus M2 in single-color keyboards | NK95_M2 | 0x0014 | 0x0002
/// non RGB Keyboard | set light modus M3 in single-color keyboards | NK95_M3 | 0x0014 | 0x0003
/// \see usb.h
///
int _nk95cmd(usbdevice* kb, uchar bRequest, ushort wValue, const char* file, int line){
    if(kb->product != P_K95_NRGB)
        return 0;
    struct usbdevfs_ctrltransfer transfer = { 0x40, bRequest, wValue, 0, 0, 5000, 0 };
    int res = ioctl(kb->handle - 1, USBDEVFS_CONTROL, &transfer);
    if(res <= 0){
        ckb_err_fn("%s\n", file, line, res ? strerror(errno) : "No data written");
        return 1;
    }
    return 0;
}

/// \brief .
///
/// \brief os_sendindicators update the indicators for the special keys (Numlock, Capslock and what else?)
///
/// Read the data from kb->ileds ans send them via ioctl() to the keyboard.
///
/// bRequestType | bRequest | wValue | EP | size | Timeout | data
/// ------------ | -------- | ------ | -- | ---- | ------- | ----
/// 0x21 | 0x09 | 0x0200 | Interface 0 | MSG_SIZE 1 Byte | timeout 0,5ms | the message buffer pointer
/// Host to Device, Type=Class, Recipient=Interface (why not endpoint?) | 9 = SEND? | specific | 0 | 1 | 500 | struct* kb->ileds
///
/// \n The ioctl command is USBDEVFS_CONTROL.
///
void os_sendindicators(usbdevice* kb) {
    static int countForReset = 0;
    struct usbdevfs_ctrltransfer transfer = { 0x21, 0x09, 0x0200, 0x00, 1, 500, &kb->ileds };
    int res = ioctl(kb->handle - 1, USBDEVFS_CONTROL, &transfer);
    if(res <= 0) {
        ckb_err("%s\n", res ? strerror(errno) : "No data written");
        if (usb_tryreset(kb) == 0 && countForReset++ < 3) {
            os_sendindicators(kb);
        }
    }
}

///
/// \brief os_inputmain This function is run in a separate thread and will be detached from the main thread, so it needs to clean up its own resources.
/// \todo This function is a collection of many tasks. It should be divided into several sub-functions for the sake of greater convenience:
///
/// 1. set up an URB (Userspace Ressource Buffer) to communicate with the USBDEVFS_* ioctl()s
/// 2. perform the ioctl()
/// 3. interpretate the information got into the URB buffer or handle error situations and retry operation or leave the endless loop
/// 4. inform the os about the data
/// 5. loop endless via 2.
/// 6. if endless loop has gone, deinitalize the interface, free buffers etc.
/// 7. return null
///

void* os_inputmain(void* context){
    usbdevice* kb = context;
    int fd = kb->handle - 1;
    short vendor = kb->vendor, product = kb->product;
    int index = INDEX_OF(kb, keyboard);
    ckb_info("Starting input thread for %s%d\n", devpath, index);

    /// Here the actions in detail:
    ///
    /// Monitor input transfers on all endpoints for non-RGB devices
    /// For RGB, monitor all but the last, as it's used for input/output
    int urbcount = IS_RGB(vendor, product) ? (kb->epcount - 1) : kb->epcount;
    if (urbcount == 0) {
        ckb_err("urbcount = 0, so there is nothing to claim in os_inputmain()\n");
        return 0;
    }

    /// Get an usbdevfs_urb data structure and clear it via memset()
    struct usbdevfs_urb urbs[urbcount];
    memset(urbs, 0, sizeof(urbs));

    /// Hopefully the buffer lengths are equal for all devices with congruent types.
    /// You can find out the correctness for your device with lsusb --v or similar on macOS.
    /// Currently the following combinations are known and implemented:
    ///
    /// device | detect with macro combination | endpoint # | buffer-length
    /// ------ | ----------------------------- | ---------- | -------------
    /// each | none | 0 | 8
    /// RGB Mouse | IS_RGB && IS_MOUSE | 1 | 10
    /// RGB Keyboard | IS_RGB && !IS_MOUSE | 1 | 21
    /// RGB Mouse or Keyboard | IS_RGB | 2 | MSG_SIZE (64)
    /// non RGB Mouse or Keyboard | !IS_RGB | 1 | 4
    /// non RGB Mouse or Keyboard | !IS_RGB | 2 | 15
    ///
    urbs[0].buffer_length = 8;
    if(urbcount > 1 && IS_RGB(vendor, product)) {
        if(IS_MOUSE(vendor, product))
            urbs[1].buffer_length = 10;
        else
            urbs[1].buffer_length = 21;
        urbs[2].buffer_length = MSG_SIZE;
        if(urbcount != 3)
            urbs[urbcount - 1].buffer_length = MSG_SIZE;
    } else {
        urbs[1].buffer_length = 4;
        urbs[2].buffer_length = 15;
    }

    /// Now submit all the URBs via ioctl(USBDEVFS_SUBMITURB) with type USBDEVFS_URB_TYPE_INTERRUPT (the endpoints are defined as type interrupt).
    /// Endpoint number is 0x80..0x82 or 0x83, depending on the model.
    for(int i = 0; i < urbcount; i++){
        urbs[i].type = USBDEVFS_URB_TYPE_INTERRUPT;
        urbs[i].endpoint = 0x80 | (i + 1);
        urbs[i].buffer = malloc(urbs[i].buffer_length);
        ioctl(fd, USBDEVFS_SUBMITURB, urbs + i);
    }

    /// The userSpaceFS knows the URBs now, so start monitoring input
    while (1) {
        struct usbdevfs_urb* urb = 0;

        /// if the ioctl returns something != 0, let's have a deeper look what happened.
        /// Broken devices or shutting down the entire system leads to closing the device and finishing this thread.
        if (ioctl(fd, USBDEVFS_REAPURB, &urb)){
            if (errno == ENODEV || errno == ENOENT || errno == ESHUTDOWN)
                // Stop the thread if the handle closes
                break;
            else if(errno == EPIPE && urb){
                /// If just an EPIPE ocurred, give the device a CLEAR_HALT and resubmit the URB.
                ioctl(fd, USBDEVFS_CLEAR_HALT, &urb->endpoint);
                // Re-submit the URB
                if(urb)
                    ioctl(fd, USBDEVFS_SUBMITURB, urb);
                urb = 0;
            }
        }

        /// A correct REAPURB returns a Pointer to the URB which we now have a closer look into.
        /// Lock all following actions with imutex.
        ///
        if (urb) {
            /// Process the input depending on type of device. Interprete the actual size of the URB buffer
            ///
            /// device | detect with macro combination | seems to be endpoint # | actual buffer-length | function called
            /// ------ | ----------------------------- | ---------------------- | -------------------- | ---------------
            /// mouse (RGB and non RGB) | IS_MOUSE | nA | 8, 10 or 11 | hid_mouse_translate()
            /// mouse (RGB and non RGB) | IS_MOUSE | nA | MSG_SIZE (64) | corsair_mousecopy()
            /// RGB Keyboard | IS_RGB && !IS_MOUSE | 1 | 8 (BIOS Mode) | hid_kb_translate()
            /// RGB Keyboard | IS_RGB && !IS_MOUSE | 2 | 5 or 21, KB inactive! | hid_kb_translate()
            /// RGB Keyboard | IS_RGB && !IS_MOUSE | 3? | MSG_SIZE | corsair_kbcopy()
            /// non RGB Keyboard | !IS_RGB && !IS_MOUSE | nA | nA | hid_kb_translate()
            ///
            pthread_mutex_lock(imutex(kb));
            if(IS_MOUSE(vendor, product)){
                switch(urb->actual_length){
                case 8:
                case 10:
                case 11:
                    // HID mouse input
                    hid_mouse_translate(kb->input.keys, &kb->input.rel_x, &kb->input.rel_y, -(urb->endpoint & 0xF), urb->actual_length, urb->buffer);
                    break;
                case MSG_SIZE:
                    // Corsair mouse input
                    corsair_mousecopy(kb->input.keys, -(urb->endpoint & 0xF), urb->buffer);
                    break;
                }
            } else if(IS_RGB(vendor, product)){
                switch(urb->actual_length){
                case 8:
                    // RGB EP 1: 6KRO (BIOS mode) input
                    hid_kb_translate(kb->input.keys, -1, urb->actual_length, urb->buffer);
                    break;
                case 21:
                case 5:
                    // RGB EP 2: NKRO (non-BIOS) input. Accept only if keyboard is inactive
                    if(!kb->active)
                        hid_kb_translate(kb->input.keys, -2, urb->actual_length, urb->buffer);
                    break;
                case MSG_SIZE:
                    // RGB EP 3: Corsair input
                    corsair_kbcopy(kb->input.keys, -(urb->endpoint & 0xF), urb->buffer);
                    break;
                }
            } else {
                // Non-RGB input
                hid_kb_translate(kb->input.keys, urb->endpoint & 0xF, urb->actual_length, urb->buffer);
            }
            ///
            /// The input data is transformed and copied to the kb structure. Now give it to the OS and unlock the imutex afterwards.
            inputupdate(kb);
            pthread_mutex_unlock(imutex(kb));
            /// Re-submit the URB for the next run.
            ioctl(fd, USBDEVFS_SUBMITURB, urb);
            urb = 0;
        }
    }

    ///
    /// If the endless loop is terminated, clean up by discarding the URBs via ioctl(USBDEVFS_DISCARDURB),
    /// free the URB buffers and return a null pointer as thread exit code.
    ckb_info("Stopping input thread for %s%d\n", devpath, index);
    for(int i = 0; i < urbcount; i++){
        ioctl(fd, USBDEVFS_DISCARDURB, urbs + i);
        free(urbs[i].buffer);
    }
    return 0;
}

/// \brief .
///
/// \brief usbunclaim do an unclaiming of the usb device gicen by kb.
/// \param kb THE usbdevice*
/// \param resetting boolean flag: If resseting is true, the caller will perform a bus reset command after unclaiming the device.
/// \return always 0.
///
/// Unclaim all endpoints for a given device (remeber the decrementing of the file descriptor)
/// via ioctl(USBDEVFS_DISCARDURB).
///
/// Afterwards - if ressetting is false - do a USBDEVFS_CONNECT for EP 0 and 1.
/// If it is a non RGB device, connect EP 2 also.
/// The comment mentions RGB keyboards only, but as I understand the code, this is valid also for RGB mice.
///
/// There is no error handling yet.
/// Function is called  in usb_linux.c only, so it is declared as static now.
///
static int usbunclaim(usbdevice* kb, int resetting) {
    int handle = kb->handle - 1;
    int count = kb->epcount;
    for (int i = 0; i < count; i++) {
        ioctl(handle, USBDEVFS_RELEASEINTERFACE, &i);
    }
    // For RGB keyboards, the kernel driver should only be reconnected to interfaces 0 and 1 (HID), and only if we're not about to do a USB reset.
    // Reconnecting any of the others causes trouble.
    if (!resetting) {
        struct usbdevfs_ioctl ctl = { 0, USBDEVFS_CONNECT, 0 };
        ioctl(handle, USBDEVFS_IOCTL, &ctl);
        ctl.ifno = 1;
        ioctl(handle, USBDEVFS_IOCTL, &ctl);
        // Also reconnect iface #2 (HID) for non-RGB keyboards
        if(!HAS_FEATURES(kb, FEAT_RGB)){
            ctl.ifno = 2;
            ioctl(handle, USBDEVFS_IOCTL, &ctl);
        }
    }
    return 0;
}

/// \brief .
///
/// \brief os_closeusb is the linux specific implementation for closing an active usb port.
/// \n If a valid handle is given in the kb structure, the usb port is unclaimed (usbunclaim()).
/// \n The device in unrefenced via library function udev_device_unref().
/// \n handle, udev and the first char of kbsyspath are cleared to 0 (empty string for kbsyspath).
///
void os_closeusb(usbdevice* kb){
    if(kb->handle){
        usbunclaim(kb, 0);
        close(kb->handle - 1);
    }
    if(kb->udev)
        udev_device_unref(kb->udev);
    kb->handle = 0;
    kb->udev = 0;
    kbsyspath[INDEX_OF(kb, keyboard)][0] = 0;
}

/// \brief .
///
/// \brief usbclaim does claiming all EPs for the usb device gicen by kb.
/// \param kb THE usbdevice*
/// \return 0 on success, -1 otherwise.
///
/// Claim all endpoints for a given device (remeber the decrementing of the file descriptor)
/// via ioctl(USBDEVFS_DISCONNECT) and ioctl(USBDEVFS_CLAIMINTERFACE).
///
/// Error handling is done for the ioctl(USBDEVFS_CLAIMINTERFACE) only. If this fails, now an error message is thrown and -1 is returned.
/// Function is called  in usb_linux.c only, so it is declared as static now.
///
static int usbclaim(usbdevice* kb){
    int count = kb->epcount;
#ifdef DEBUG
    ckb_info("claiming %d endpoints\n", count);
#endif // DEBUG

    for(int i = 0; i < count; i++){
        struct usbdevfs_ioctl ctl = { i, USBDEVFS_DISCONNECT, 0 };
        ioctl(kb->handle - 1, USBDEVFS_IOCTL, &ctl);
        if(ioctl(kb->handle - 1, USBDEVFS_CLAIMINTERFACE, &i)) {
            ckb_err("Failed to claim interface %d: %s\n", i, strerror(errno));
            return -1;
        }
    }
    return 0;
}

///
/// \brief TEST_RESET doesa "try / catch" for resetting the usb interface
///
#define TEST_RESET(op)                                                      \
    if(op){                                                                 \
        ckb_err_fn("resetusb failed: %s\n", file, line, strerror(errno));   \
        if(errno == EINTR || errno == EAGAIN)                               \
            return -1;              /* try again if status code says so */  \
        return -2;                  /* else, remove device */               \
    }

/// \brief .
///
/// Try to reset an usb device in a linux user space driver.
/// 1. unclaim the device, but do not reconnect the system driver (second param resetting = true)
/// 2. reset the device via USBDEVFS_RESET command
/// 3. claim the device again.
/// Returns 0 on success, -2 if device should be removed and -1 if reset should by tried again
///
/// \todo it seems that no one wants to try the reset again. But I'v seen it somewhere...
///
int os_resetusb(usbdevice* kb, const char* file, int line) {
    TEST_RESET(usbunclaim(kb, 1));
    TEST_RESET(ioctl(kb->handle - 1, USBDEVFS_RESET));
    TEST_RESET(usbclaim(kb));
    // Success!
    return 0;
}

/// \brief .
///
/// \brief strtrim trims a string by removing leading and trailing spaces.
/// \param string
///
void strtrim(char* string){
    // Find last non-space
    char* last = string;
    for(char* c = string; *c != 0; c++){
        if(!isspace(*c))
            last = c;
    }
    last[1] = 0;
    // Find first non-space
    char* first = string;
    for(; *first != 0; first++){
        if(!isspace(*first))
            break;
    }
    if(first != string)
        memmove(string, first, last - first);
}

/// \brief .
///
/// Perform the operating system-specific opening of the interface in os_setupusb().
/// As a result, some parameters should be set in kb (name, serial, fwversion, epcount = number of usb endpoints),
/// and all endpoints should be claimed with usbclaim().
/// Claiming is the only point where os_setupusb() can produce an error (-1).
///
int os_setupusb(usbdevice* kb) {
    ///
    /// - Copy device description and serial
    struct udev_device* dev = kb->udev;
    const char* name = udev_device_get_sysattr_value(dev, "product");
    if(name)
        strncpy(kb->name, name, KB_NAME_LEN);
    strtrim(kb->name);
    const char* serial = udev_device_get_sysattr_value(dev, "serial");
    if(serial)
        strncpy(kb->serial, serial, SERIAL_LEN);
    strtrim(kb->serial);
    ///
    /// - Copy firmware version (needed to determine USB protocol)
    const char* firmware = udev_device_get_sysattr_value(dev, "bcdDevice");
    if(firmware)
        sscanf(firmware, "%hx", &kb->fwversion);
    else
        kb->fwversion = 0;
    int index = INDEX_OF(kb, keyboard);
    ///
    /// - Do some output abaout connecting interfaces
    ckb_info("Connecting %s at %s%d\n", kb->name, devpath, index);

    ///
    /// - Claim the USB interfaces
    ///
    /// \todo in these modules a pullrequest is outstanding
    ///
    const char* ep_str = udev_device_get_sysattr_value(dev, "bNumInterfaces");
#ifdef DEBUG
    ckb_info("Connecting %s at %s%d\n", kb->name, devpath, index);
    ckb_info("claiming interfaces. name=%s, serial=%s, firmware=%s; Got >>%s<< as ep_str\n", name, serial, firmware, ep_str);
#endif //DEBUG
    kb->epcount = 0;
    if(ep_str)
        sscanf(ep_str, "%d", &kb->epcount);
    if(kb->epcount < 2){
        // IF we have an RGB KB with 0 or 1 endpoints, it will be in BIOS mode.
        ckb_err("Unable to read endpoint count from udev, assuming %d and reading >>%s<< or device is in BIOS mode\n", kb->epcount, ep_str);
        if (usb_tryreset(kb) == 0) { ///< Try to reset the device and recall the function
            static int retryCount = 0; ///< Don't do this endless in recursion
            if (retryCount++ < 5) {
                return os_setupusb(kb); ///< os_setupusb() has a return value (used as boolean)
            }
        }
        return -1;
        // ToDo are there special versions we have to detect? If there are, that was the old code to handle it:
        // This shouldn't happen, but if it does, assume EP count based onckb_warn what the device is supposed to have
        // kb->epcount = (HAS_FEATURES(kb, FEAT_RGB) ? 4 : 3);
        // ckb_warn("Unable to read endpoint count from udev, assuming %d and reading >>%s<<...\n", kb->epcount, ep_str);
    }
    if(usbclaim(kb)){
        ckb_err("Failed to claim interfaces: %s\n", strerror(errno));
        return -1;
    }
    return 0;
}

int usbadd(struct udev_device* dev, short vendor, short product) {
    const char* path = udev_device_get_devnode(dev);
    const char* syspath = udev_device_get_syspath(dev);
    if(!path || !syspath || path[0] == 0 || syspath[0] == 0){
        ckb_err("Failed to get device path\n");
        return -1;
    }
#ifdef DEBUG
    ckb_info(">>>vendor = 0x%x, product = 0x%x, path = %s, syspath = %s\n", vendor, product, path, syspath);
#endif // DEDBUG
    // Find a free USB slot
    for(int index = 1; index < DEV_MAX; index++){
        usbdevice* kb = keyboard + index;
        if(pthread_mutex_trylock(dmutex(kb))){
            // If the mutex is locked then the device is obviously in use, so keep going
            if(!strcmp(syspath, kbsyspath[index])){
                // Make sure this existing keyboard doesn't have the same syspath (this shouldn't happen)
                return 0;
            }
            continue;
        }
        if(!IS_CONNECTED(kb)){
            // Open the sysfs device
            kb->handle = open(path, O_RDWR) + 1;
            if(kb->handle <= 0){
                ckb_err("Failed to open USB device: %s\n", strerror(errno));
                kb->handle = 0;
                pthread_mutex_unlock(dmutex(kb));
                return -1;
            } else {
                // Set up device
                kb->udev = dev;
                kb->vendor = vendor;
                kb->product = product;
                strncpy(kbsyspath[index], syspath, FILENAME_MAX);
                // Mutex remains locked
                setupusb(kb);
                return 0;
            }
        }
        pthread_mutex_unlock(dmutex(kb));
    }
    ckb_err("No free devices\n");
    return -1;
}

static struct udev* udev;   ///< struct udef is defined in /usr/include/libudev.h

/// \todo These two thread vasriables seem to be unused: usbtread, udevthread
pthread_t usbthread, udevthread;

// String -> numeric model map
typedef struct {
    const char* name;
    short number;
} _model;
///
/// \attention when adding new hardware this file hat to be changed too.
///
/// In this structure array \a models[] for each device the name
/// (the device id as string in hex without leading 0x)
/// and its usb device id as short must be entered in this array.
static _model models[] = {
    // Keyboards
    { P_K63_NRGB_STR, P_K63_NRGB },
    { P_K65_STR, P_K65 },
    { P_K65_NRGB_STR, P_K65_NRGB },
    { P_K65_LUX_STR, P_K65_LUX },
    { P_K65_RFIRE_STR, P_K65_RFIRE },
    { P_K70_STR, P_K70 },
    { P_K70_NRGB_STR, P_K70_NRGB },
    { P_K70_LUX_STR, P_K70_LUX },
    { P_K70_LUX_NRGB_STR, P_K70_LUX_NRGB },
    { P_K70_RFIRE_STR, P_K70_RFIRE },
    { P_K70_RFIRE_NRGB_STR, P_K70_RFIRE_NRGB },
    { P_K95_STR, P_K95 },
    { P_K95_NRGB_STR, P_K95_NRGB },
    { P_K95_PLATINUM_STR, P_K95_PLATINUM },
    { P_STRAFE_STR, P_STRAFE },
    { P_STRAFE_NRGB_STR, P_STRAFE_NRGB },
    // Mice
    { P_M65_STR, P_M65 },
    { P_M65_PRO_STR, P_M65_PRO },
    { P_GLAIVE_STR, P_GLAIVE },
    { P_SABRE_O_STR, P_SABRE_O },
    { P_SABRE_L_STR, P_SABRE_L },
    { P_SABRE_N_STR, P_SABRE_N },
    { P_SCIMITAR_STR, P_SCIMITAR },
    { P_SCIMITAR_PRO_STR, P_SCIMITAR_PRO },
    { P_SABRE_O2_STR, P_SABRE_O2 }
};
#define N_MODELS (sizeof(models) / sizeof(_model))

///
/// \brief Add a udev device. Returns 0 if device was recognized/added.
/// \brief If the device id can be found, call usbadd() with the appropriate parameters.
/// \param dev the functions usb_*_device get a struct udev* with the neccessary hardware-related information.
/// \return the retval of usbadd() or 1 if either vendor is not corsair or product is not mentioned in model[].
///
/// First get the idVendor via udev_device_get_sysattr_value(). If this is equal to the ID-string of corsair ("1b1c"),
/// get the idProduct on the same way.
/// \n If we can find the model name in the model array,
/// call usbadd() with the model number.
/// \todo So why the hell not a transformation between the string and the short presentation? Lets check if the string representation is used elsewhere.
static int usb_add_device(struct udev_device* dev){
    const char* vendor = udev_device_get_sysattr_value(dev, "idVendor");
    if(vendor && !strcmp(vendor, V_CORSAIR_STR)){
        const char* product = udev_device_get_sysattr_value(dev, "idProduct");
        if(product){
            for(_model* model = models; model < models + N_MODELS; model++){
                if(!strcmp(product, model->name)){
                    return usbadd(dev, V_CORSAIR, model->number);
                }
            }
        }
    }
    return 1;
}

///
/// \brief usb_rm_device find the usb port to remove and close it via closeusb().
/// \param dev the functions usb_*_device get a struct udev* with the neccessary hardware-related information.
///
/// First try to find the system path of the device given in parameter dev.
/// The index where the name is found is the same index we need to address the global keyboard array.
/// That array holds all usbdevices.
/// \n Searching for the correct name in kbsyspath-array and closing the usb via closeusb()
/// are protected by lock..unlock of the corresponding devmutex arraymember.
///
static void usb_rm_device(struct udev_device* dev){
    // Device removed. Look for it in our list of keyboards
    const char* syspath = udev_device_get_syspath(dev);
    if(!syspath || syspath[0] == 0)
        return;
    for(int i = 1; i < DEV_MAX; i++){
        pthread_mutex_lock(devmutex + i);
        if(!strcmp(syspath, kbsyspath[i]))
            closeusb(keyboard + i);
        pthread_mutex_unlock(devmutex + i);
    }
}

///
/// \brief udev_enum use the udev_enumerate_add_match_subsystem() to get all you need but only that.
///
/// Reduce the hits of the enumeration by limiting to usb as technology and corsair as idVendor.
/// Then filter with udev_enumerate_scan_devices () all hits.
///
/// The following call to udev_enumerate_get_list_entry() fetches the entire hitlist as udev_list_entry *.
/// \n Use udev_list_entry_foreach() to iterate through the hit set.
/// \n If both the device name exists (udev_list_entry_get_name)
/// and the subsequent creation of a new udev_device (udev_device_new_from_syspath) is ok,
/// the new device is added to the list with usb_add_device().
///
/// If the latter does not work, the new device is released again (udev_device_unref ()).
/// \n After the last iteration, the enumerator is released with udev_enumerate_unref ().
static void udev_enum(){
    struct udev_enumerate* enumerator = udev_enumerate_new(udev);
    udev_enumerate_add_match_subsystem(enumerator, "usb");
    udev_enumerate_add_match_sysattr(enumerator, "idVendor", V_CORSAIR_STR);
    udev_enumerate_scan_devices(enumerator);
    struct udev_list_entry* devices, *dev_list_entry;
    devices = udev_enumerate_get_list_entry(enumerator);

    udev_list_entry_foreach(dev_list_entry, devices){
        const char* path = udev_list_entry_get_name(dev_list_entry);
        if(!path)
            continue;
        struct udev_device* dev = udev_device_new_from_syspath(udev, path);
        if(!dev)
            continue;
        // If the device matches a recognized device ID, open it
        if(usb_add_device(dev))
            // Release device if not
            udev_device_unref(dev);
    }
    udev_enumerate_unref(enumerator);
}

/// \brief .
///
/// \brief usbmain is called by main() after setting up all other stuff.
/// \return 0 normally or -1 if fatal error occurs (up to now only if no new devices are available)
///
int usbmain(){
    /// First check whether the uinput module is loaded by the kernel.
    /// \todo Why isn't missing of uinput
    /// a fatal error?
    ///
    // Load the uinput module (if it's not loaded already)
    if(system("modprobe uinput") != 0)
        ckb_warn("Failed to load uinput module\n");

    ///
    /// Create the udev object with udev_new() (is a function from libudev.h)
    /// terminate -1 if error
    if(!(udev = udev_new())) {
        ckb_fatal("Failed to initialize udev in usbmain(), usb_linux.c\n");
        return -1;
    }

    ///
    /// Enumerate all currently connected devices
    udev_enum();

    /// \todo lae. here the work has to go on...
    ///
    // Done scanning. Enter a loop to poll for device updates
    struct udev_monitor* monitor = udev_monitor_new_from_netlink(udev, "udev");
    udev_monitor_filter_add_match_subsystem_devtype(monitor, "usb", 0);
    udev_monitor_enable_receiving(monitor);
    // Get an fd for the monitor
    int fd = udev_monitor_get_fd(monitor);
    fd_set fds;
    while(udev){
        FD_ZERO(&fds);
        FD_SET(fd, &fds);
        // Block until an event is read
        if(select(fd + 1, &fds, 0, 0, 0) > 0 && FD_ISSET(fd, &fds)){
            struct udev_device* dev = udev_monitor_receive_device(monitor);
            if(!dev)
                continue;
            const char* action = udev_device_get_action(dev);
            if(!action){
                udev_device_unref(dev);
                continue;
            }
            // Add/remove device
            if(!strcmp(action, "add")){
                int res = usb_add_device(dev);
                if(res == 0)
                    continue;
                // If the device matched but the handle wasn't opened correctly, re-enumerate (this sometimes solves the problem)
                if(res == -1)
                    udev_enum();
            } else if(!strcmp(action, "remove"))
                usb_rm_device(dev);
            udev_device_unref(dev);
        }
    }
    udev_monitor_unref(monitor);
    return 0;
}

void usbkill(){
    udev_unref(udev);
    udev = 0;
}

#endif<|MERGE_RESOLUTION|>--- conflicted
+++ resolved
@@ -67,11 +67,7 @@
 ///
 int os_usbsend(usbdevice* kb, const uchar* out_msg, int is_recv, const char* file, int line){
     int res;
-<<<<<<< HEAD
     if((kb->fwversion >= 0x120 || IS_NEW_PROTOCOL(kb)) && !is_recv){
-=======
-    if((kb->fwversion >= 0x120 || kb->product == P_GLAIVE) && !is_recv){
->>>>>>> 88ee0b3d
         struct usbdevfs_bulktransfer transfer;
         memset(&transfer, 0, sizeof(transfer));
         transfer.ep = (kb->fwversion >= 0x130 && kb->fwversion < 0x200) ? 4 : 3;
