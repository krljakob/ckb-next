#include "device.h"
#include "devnode.h"
#include "input.h"
#include "notify.h"
#include "usb.h"

#ifdef OS_LINUX

/// \details
/// \brief all open usb devices have their system path names here in this array.
#define DEBUG

static char kbsyspath[DEV_MAX][FILENAME_MAX];

////
/// \brief os_usbsend sends a data packet (MSG_SIZE = 64) Bytes long
///
/// os_usbsend has two functions:
/// - if is_recv == false, it tries to send a given MSG_SIZE buffer via the usb interface given with kb.
/// - otherwise a request is sent via the usb device to initiate the receiving of a message from the remote device.
///
/// The functionality for sending distinguishes two cases,
/// depending on the version number of the firmware of the connected device:
/// \n If the firmware is less or equal 1.2, the transmission is done via an ioctl().
/// The ioctl() is given a struct usbdevfs_ctrltransfer, in which the relevant parameters are entered:
///
/// bRequestType | bRequest | wValue | EP | size | Timeout | data
/// ------------ | -------- | ------ | -- | ---- | ------- | ----
/// 0x21 | 0x09 | 0x0200 | endpoint / IF to be addressed from epcount-1 | MSG_SIZE | 5000 (=5ms) | the message buffer pointer
/// Host to Device, Type=Class, Recipient=Interface | 9 = Send data? | specific | last or pre-last device # | 64 | 5000 | out_msg
///
/// \n The ioctl command is USBDEVFS_CONTROL.
///
/// The same constellation is used if the device is requested to send its data (is_recv = true).
///
/// For a more recent firmware and is_recv = false,
/// the ioctl command USBDEVFS_CONTROL is not used
/// (this tells the bus to enter the control mode),
/// but the bulk method is used: USBDEVFS_BULK.
/// This is astonishing, because all of the endpoints are type Interrupt, not bulk.
///
/// Anyhow, forthis purpose a different structure is used for the ioctl() (struct \b usbdevfs_bulktransfer)
/// and this is also initialized differently:
/// \n The length and timeout parameters are given the same values as above.
/// The formal parameter out_msg is also passed as a buffer pointer.
/// For the endpoints, the firmware version is differentiated again:
/// \n For a firmware version between 1.3 and <2.0 endpoint 4 is used,
/// otherwise (it can only be >=2.0) endpoint 3 is used.
///
/// \todo Since the handling of endpoints has already led to problems elsewhere, this implementation is extremely hardware-dependent and critical!
/// \n Eg. the new keyboard K95PLATINUMRGB has a version number significantly less than 2.0 - will it run with this implementation?
///
/// The ioctl() - no matter what type -
/// returns the number of bytes sent.
/// Now comes the usual check:
/// - If the return value is -1 AND the error is a timeout (ETIMEOUT),
/// os_usbsend() will return -1 to indicate that it is probably a recoverable problem and a retry is recommended.
/// - For another negative value or other error identifier OR 0 bytes sent, 0 is returned as a heavy error identifier.
/// - In all other cases, the function returns the number of bytes sent.
///
/// If this is not the entire blocksize (MSG_SIZE bytes),
/// an error message is issued on the standard error channel
/// [warning "Wrote YY bytes (expected 64)"].
///
/// If DEBUG_USB_SEND is set during compilation,
/// the number of bytes sent and their representation are logged to the error channel.
///
int os_usbsend(usbdevice* kb, const uchar* out_msg, int is_recv, const char* file, int line) {
    int res;
<<<<<<< HEAD
    if (kb->fwversion >= 0x120 && !is_recv) {
=======
    if((kb->fwversion >= 0x120 || IS_NEW_PROTOCOL(kb)) && !is_recv){
>>>>>>> 31c629cd
        struct usbdevfs_bulktransfer transfer = {0};
        transfer.ep = (kb->fwversion >= 0x130 && kb->fwversion < 0x200) ? 4 : 3;
        transfer.len = MSG_SIZE;
        transfer.timeout = 5000;
        transfer.data = (void*)out_msg;
        res = ioctl(kb->handle - 1, USBDEVFS_BULK, &transfer);
    } else {
        struct usbdevfs_ctrltransfer transfer = { 0x21, 0x09, 0x0200, kb->epcount - 1, MSG_SIZE, 5000, (void*)out_msg };
        res = ioctl(kb->handle - 1, USBDEVFS_CONTROL, &transfer);
    }

    if (res <= 0){
        ckb_err_fn(" %s, res = 0x%x\n", file, line, res ? strerror(errno) : "No data written", res);
        if(res == -1 && errno == ETIMEDOUT)
            return -1;
        else
            return 0;
    } else if (res != MSG_SIZE)
        ckb_warn_fn("Wrote %d bytes (expected %d)\n", file, line, res, MSG_SIZE);
#ifdef DEBUG_USB_SEND
    char converted[MSG_SIZE*3 + 1];
    for(int i=0;i<MSG_SIZE;i++)
        sprintf(&converted[i*3], "%02x ", out_msg[i]);
    ckb_warn_fn("Sent %s\n", file, line, converted);
#endif
    return res;
}

///
/// \brief os_usbrecv receives a max MSGSIZE long buffer from usb device

/// os_usbrecv does what its name says:
///
/// The comment at the beginning of the procedure
/// causes the suspicion that the firmware versionspecific distinction
/// is missing for receiving from usb endpoint 3 or 4.
/// The commented code contains only the reception from EP4,
/// but this may be wrong for a software version 2.0 or higher (see the code for os-usbsend ()).
///
/// \n So all the receiving is done via an ioctl() like in os_usbsend.
/// The ioctl() is given a struct usbdevfs_ctrltransfer, in which the relevant parameters are entered:
///
/// bRequestType | bRequest | wValue | EP | size | Timeout | data
/// ------------ | -------- | ------ | -- | ---- | ------- | ----
/// 0xA1 | 0x01 | 0x0200 | endpoint to be addressed from epcount - 1 | MSG_SIZE | 5ms | the message buffer pointer
/// Device to Host, Type=Class, Recipient=Interface | 1 = RECEIVE? | specific | Interface # | 64 | 5000 | in_msg
///
/// The ioctl() returns the number of bytes received.
/// Here is the usual check again:
/// - If the return value is -1 AND the error is a timeout (ETIMEOUT),
/// os_usbrecv() will return -1 to indicate that it is probably a recoverable problem and a retry is recommended.
/// - For another negative value or other error identifier OR 0 bytes are received, 0 is returned as an identifier for a heavy error.
/// - In all other cases, the function returns the number of bytes received.
///
/// If this is not the entire blocksize (MSG_SIZE bytes),
/// an error message is issued on the standard error channel
/// [warning "Read YY bytes (expected 64)"].
///
int os_usbrecv(usbdevice* kb, uchar* in_msg, const char* file, int line){
    int res;
    // This is what CUE does, but it doesn't seem to work on linux.
    /*if(kb->fwversion >= 0x130){
        struct usbdevfs_bulktransfer transfer = {0};
        transfer.ep = 0x84;
        transfer.len = MSG_SIZE;
        transfer.timeout = 5000;
        transfer.data = in_msg;
        res = ioctl(kb->handle - 1, USBDEVFS_BULK, &transfer);
    } else {*/
        struct usbdevfs_ctrltransfer transfer = { 0xa1, 0x01, 0x0300, kb->epcount - 1, MSG_SIZE, 5000, in_msg };
        res = ioctl(kb->handle - 1, USBDEVFS_CONTROL, &transfer);
    //}
    if(res <= 0){
        ckb_err_fn("%s\n", file, line, res ? strerror(errno) : "No data read");
        if(res == -1 && errno == ETIMEDOUT)
            return -1;
        else
            return 0;
    } else if(res != MSG_SIZE)
        ckb_warn_fn("Read %d bytes (expected %d)\n", file, line, res, MSG_SIZE);
#ifdef DEBUG_USB_RECV
    char converted[MSG_SIZE*3 + 1];
    for(int i=0;i<MSG_SIZE;i++)
        sprintf(&converted[i*3], "%02x ", in_msg[i]);
    ckb_warn_fn("Recv %s\n", file, line, converted);
#endif
    return res;
}

///
/// \brief _nk95cmd If we control a non RGB keyboard, set the keyboard via ioctl with usbdevfs_ctrltransfer
///
/// To send control packets to a non RGB non color K95 Keyboard,
/// use this function. Normally it is called via the nk95cmd() macro.
///
/// If it is the wrong device for which the function is called, 0 is returned and nothing done.
/// Otherwise a usbdevfs_ctrltransfer structure is filled and an USBDEVFS_CONTROL ioctl() called.
///
/// bRequestType | bRequest | wValue | EP | size | Timeout | data
/// ------------ | -------- | ------ | -- | ---- | ------- | ----
/// 0x40 | see table below to switch hardware-modus at Keyboard | wValue | device | MSG_SIZE | 5ms | the message buffer pointer
/// Host to Device, Type=Vendor, Recipient=Device | bRequest parameter | given wValue Parameter | device 0 | 0 data to write | 5000 | null
///
/// If a 0 or a negative error number is returned by the ioctl, an error message is shown depending on the errno or "No data written" if retval was 0.
/// In either case 1 is returned to indicate the error.
/// If the ioctl returned a value > 0, 0 is returned to indicate no error.
///
/// Currently the following combinations for bRequest and wValue are used:
/// Device | what it might to do | constant | bRequest | wValue
/// ------ | ------------------- | -------- | -------- | ------
/// non RGB Keyboard | set HW-modus on (leave the ckb driver) | HWON | 0x0002 | 0x0030
/// non RGB Keyboard | set HW-modus off (initialize the ckb driver) | HWOFF | 0x0002 | 0x0001
/// non RGB Keyboard | set light modus M1 in single-color keyboards | NK95_M1 | 0x0014 | 0x0001
/// non RGB Keyboard | set light modus M2 in single-color keyboards | NK95_M2 | 0x0014 | 0x0002
/// non RGB Keyboard | set light modus M3 in single-color keyboards | NK95_M3 | 0x0014 | 0x0003
/// \see usb.h
///
int _nk95cmd(usbdevice* kb, uchar bRequest, ushort wValue, const char* file, int line){
    if(kb->product != P_K95_NRGB)
        return 0;
    struct usbdevfs_ctrltransfer transfer = { 0x40, bRequest, wValue, 0, 0, 5000, 0 };
    int res = ioctl(kb->handle - 1, USBDEVFS_CONTROL, &transfer);
    if(res <= 0){
        ckb_err_fn("%s\n", file, line, res ? strerror(errno) : "No data written");
        return 1;
    }
    return 0;
}

/// \brief .
///
/// \brief os_sendindicators update the indicators for the special keys (Numlock, Capslock and what else?)
///
/// Read the data from kb->ileds ans send them via ioctl() to the keyboard.
///
/// bRequestType | bRequest | wValue | EP | size | Timeout | data
/// ------------ | -------- | ------ | -- | ---- | ------- | ----
/// 0x21 | 0x09 | 0x0200 | Interface 0 | MSG_SIZE 1 Byte | timeout 0,5ms | the message buffer pointer
/// Host to Device, Type=Class, Recipient=Interface (why not endpoint?) | 9 = SEND? | specific | 0 | 1 | 500 | struct* kb->ileds
///
/// \n The ioctl command is USBDEVFS_CONTROL.
///
void os_sendindicators(usbdevice* kb) {
    static int countForReset = 0;
    struct usbdevfs_ctrltransfer transfer = { 0x21, 0x09, 0x0200, 0x00, 1, 500, &kb->ileds };
    int res = ioctl(kb->handle - 1, USBDEVFS_CONTROL, &transfer);
    if(res <= 0) {
        ckb_err("%s\n", res ? strerror(errno) : "No data written");
        if (usb_tryreset(kb) == 0 && countForReset++ < 3) {
            os_sendindicators(kb);
        }
    }
}

///
/// \brief os_inputmain This function is run in a separate thread and will be detached from the main thread, so it needs to clean up its own resources.
/// \todo This function is a collection of many tasks. It should be divided into several sub-functions for the sake of greater convenience:
///
/// 1. set up an URB (Userspace Ressource Buffer) to communicate with the USBDEVFS_* ioctl()s
/// 2. perform the ioctl()
/// 3. interpretate the information got into the URB buffer or handle error situations and retry operation or leave the endless loop
/// 4. inform the os about the data
/// 5. loop endless via 2.
/// 6. if endless loop has gone, deinitalize the interface, free buffers etc.
/// 7. return null
///

void* os_inputmain(void* context){
    usbdevice* kb = context;
    int fd = kb->handle - 1;
    short vendor = kb->vendor, product = kb->product;
    int index = INDEX_OF(kb, keyboard);
    ckb_info("Starting input thread for %s%d\n", devpath, index);

    /// Here the actions in detail:
    ///
    /// Monitor input transfers on all endpoints for non-RGB devices
    /// For RGB, monitor all but the last, as it's used for input/output
    int urbcount = IS_RGB(vendor, product) ? (kb->epcount - 1) : kb->epcount;
    if (urbcount == 0) {
        ckb_err("urbcount = 0, so there is nothing to claim in os_inputmain()\n");
        return 0;
    }

    /// Get an usbdevfs_urb data structure and clear it via memset()
    struct usbdevfs_urb urbs[urbcount + 1];
    memset(urbs, 0, sizeof(urbs));

    /// Hopefully the buffer lengths are equal for all devices with congruent types.
    /// You can find out the correctness for your device with lsusb --v or similar on macOS.
    /// Currently the following combinations are known and implemented:
    ///
    /// device | detect with macro combination | endpoint # | buffer-length
    /// ------ | ----------------------------- | ---------- | -------------
    /// each | none | 0 | 8
    /// RGB Mouse | IS_RGB && IS_MOUSE | 1 | 10
    /// RGB Keyboard | IS_RGB && !IS_MOUSE | 1 | 21
    /// RGB Mouse or Keyboard | IS_RGB | 2 | MSG_SIZE (64)
    /// non RGB Mouse or Keyboard | !IS_RGB | 1 | 4
    /// non RGB Mouse or Keyboard | !IS_RGB | 2 | 15
    ///
    urbs[0].buffer_length = 8;
    if(urbcount > 1 && IS_RGB(vendor, product)) {
        if(IS_MOUSE(vendor, product))
            urbs[1].buffer_length = 10;
        else
            urbs[1].buffer_length = 21;
        urbs[2].buffer_length = MSG_SIZE;
        if(urbcount != 3)
            urbs[urbcount - 1].buffer_length = MSG_SIZE;
    } else {
        urbs[1].buffer_length = 4;
        urbs[2].buffer_length = 15;
    }

    /// Now submit all the URBs via ioctl(USBDEVFS_SUBMITURB) with type USBDEVFS_URB_TYPE_INTERRUPT (the endpoints are defined as type interrupt).
    /// Endpoint number is 0x80..0x82 or 0x83, depending on the model.
    for(int i = 0; i < urbcount; i++){
        urbs[i].type = USBDEVFS_URB_TYPE_INTERRUPT;
        urbs[i].endpoint = 0x80 | (i + 1);
        urbs[i].buffer = malloc(urbs[i].buffer_length);
        ioctl(fd, USBDEVFS_SUBMITURB, urbs + i);
    }

    /// The userSpaceFS knows the URBs now, so start monitoring input
    while (1) {
        struct usbdevfs_urb* urb = 0;

        /// if the ioctl returns something != 0, let's have a deeper look what happened.
        /// Broken devices or shutting down the entire system leads to closing the device and finishing this thread.
        if (ioctl(fd, USBDEVFS_REAPURB, &urb)) {
            if (errno == ENODEV || errno == ENOENT || errno == ESHUTDOWN)
                // Stop the thread if the handle closes
                break;
            else if(errno == EPIPE && urb){
                /// If just an EPIPE ocurred, give the device a CLEAR_HALT and resubmit the URB.
                ioctl(fd, USBDEVFS_CLEAR_HALT, &urb->endpoint);
                // Re-submit the URB
                if(urb)
                    ioctl(fd, USBDEVFS_SUBMITURB, urb);
                urb = 0;
            }
            continue;
        }

        /// A correct REAPURB returns a Pointer to the URB which we now have a closer look into.
        /// Lock all following actions with imutex.
        ///
        if (urb) {

            /// Process the input depending on type of device. Interprete the actual size of the URB buffer
            ///
            /// device | detect with macro combination | seems to be endpoint # | actual buffer-length | function called
            /// ------ | ----------------------------- | ---------------------- | -------------------- | ---------------
            /// mouse (RGB and non RGB) | IS_MOUSE | nA | 8, 10 or 11 | hid_mouse_translate()
            /// mouse (RGB and non RGB) | IS_MOUSE | nA | MSG_SIZE (64) | corsair_mousecopy()
            /// RGB Keyboard | IS_RGB && !IS_MOUSE | 1 | 8 (BIOS Mode) | hid_kb_translate()
            /// RGB Keyboard | IS_RGB && !IS_MOUSE | 2 | 5 or 21, KB inactive! | hid_kb_translate()
            /// RGB Keyboard | IS_RGB && !IS_MOUSE | 3? | MSG_SIZE | corsair_kbcopy()
            /// non RGB Keyboard | !IS_RGB && !IS_MOUSE | nA | nA | hid_kb_translate()
            ///
            pthread_mutex_lock(imutex(kb));
            if(IS_MOUSE(vendor, product)){
                switch(urb->actual_length){
                case 8:
                case 10:
                case 11:
                    // HID mouse input
                    hid_mouse_translate(kb->input.keys, &kb->input.rel_x, &kb->input.rel_y, -(urb->endpoint & 0xF), urb->actual_length, urb->buffer);
                    break;
                case MSG_SIZE:
                    // Corsair mouse input
                    corsair_mousecopy(kb->input.keys, -(urb->endpoint & 0xF), urb->buffer);
                    break;
                }
            } else if(IS_RGB(vendor, product)){
                switch(urb->actual_length){
                case 8:
                    // RGB EP 1: 6KRO (BIOS mode) input
                    hid_kb_translate(kb->input.keys, -1, urb->actual_length, urb->buffer);
                    break;
                case 21:
                case 5:
                    // RGB EP 2: NKRO (non-BIOS) input. Accept only if keyboard is inactive
                    if(!kb->active)
                        hid_kb_translate(kb->input.keys, -2, urb->actual_length, urb->buffer);
                    break;
                case MSG_SIZE:
                    // RGB EP 3: Corsair input
                    corsair_kbcopy(kb->input.keys, -(urb->endpoint & 0xF), urb->buffer);
                    break;
                }
            } else {
                // Non-RGB input
                hid_kb_translate(kb->input.keys, urb->endpoint & 0xF, urb->actual_length, urb->buffer);
            }
            ///
            /// The input data is transformed and copied to the kb structure. Now give it to the OS and unlock the imutex afterwards.
            inputupdate(kb);
            pthread_mutex_unlock(imutex(kb));

            /// Re-submit the URB for the next run.
            ioctl(fd, USBDEVFS_SUBMITURB, urb);
            urb = 0;
        }
    }

    ///
    /// If the endless loop is terminated, clean up by discarding the URBs via ioctl(USBDEVFS_DISCARDURB),
    /// free the URB buffers and return a null pointer as thread exit code.
    ckb_info("Stopping input thread for %s%d\n", devpath, index);
    for(int i = 0; i < urbcount; i++){
        ioctl(fd, USBDEVFS_DISCARDURB, urbs + i);
        free(urbs[i].buffer);
    }
    return 0;
}

/// \brief .
///
/// \brief usbunclaim do an unclaiming of the usb device gicen by kb.
/// \param kb THE usbdevice*
/// \param resetting boolean flag: If resseting is true, the caller will perform a bus reset command after unclaiming the device.
/// \return always 0.
///
/// Unclaim all endpoints for a given device (remeber the decrementing of the file descriptor)
/// via ioctl(USBDEVFS_DISCARDURB).
///
/// Afterwards - if ressetting is false - do a USBDEVFS_CONNECT for EP 0 and 1.
/// If it is a non RGB device, connect EP 2 also.
/// The comment mentions RGB keyboards only, but as I understand the code, this is valid also for RGB mice.
///
/// There is no error handling yet.
/// Function is called  in usb_linux.c only, so it is declared as static now.
///
static int usbunclaim(usbdevice* kb, int resetting) {
    int handle = kb->handle - 1;
    int count = kb->epcount;
    for (int i = 0; i < count; i++) {
        ioctl(handle, USBDEVFS_RELEASEINTERFACE, &i);
    }
    // For RGB keyboards, the kernel driver should only be reconnected to interfaces 0 and 1 (HID), and only if we're not about to do a USB reset.
    // Reconnecting any of the others causes trouble.
    if (!resetting) {
        struct usbdevfs_ioctl ctl = { 0, USBDEVFS_CONNECT, 0 };
        ioctl(handle, USBDEVFS_IOCTL, &ctl);
        ctl.ifno = 1;
        ioctl(handle, USBDEVFS_IOCTL, &ctl);
        // Also reconnect iface #2 (HID) for non-RGB keyboards
        if(!HAS_FEATURES(kb, FEAT_RGB)){
            ctl.ifno = 2;
            ioctl(handle, USBDEVFS_IOCTL, &ctl);
        }
    }
    return 0;
}

/// \brief .
///
/// \brief os_closeusb is the linux specific implementation for closing an active usb port.
/// \n If a valid handle is given in the kb structure, the usb port is unclaimed (usbunclaim()).
/// \n The device in unrefenced via library function udev_device_unref().
/// \n handle, udev and the first char of kbsyspath are cleared to 0 (empty string for kbsyspath).
///
void os_closeusb(usbdevice* kb){
    if(kb->handle){
        usbunclaim(kb, 0);
        close(kb->handle - 1);
    }
    if(kb->udev)
        udev_device_unref(kb->udev);
    kb->handle = 0;
    kb->udev = 0;
    kbsyspath[INDEX_OF(kb, keyboard)][0] = 0;
}

/// \brief .
///
/// \brief usbclaim does claiming all EPs for the usb device gicen by kb.
/// \param kb THE usbdevice*
/// \return 0 on success, -1 otherwise.
///
/// Claim all endpoints for a given device (remeber the decrementing of the file descriptor)
/// via ioctl(USBDEVFS_DISCONNECT) and ioctl(USBDEVFS_CLAIMINTERFACE).
///
/// Error handling is done for the ioctl(USBDEVFS_CLAIMINTERFACE) only. If this fails, now an error message is thrown and -1 is returned.
/// Function is called  in usb_linux.c only, so it is declared as static now.
///
static int usbclaim(usbdevice* kb){
    int count = kb->epcount;
#ifdef DEBUG
    ckb_info("claiming %d endpoints\n", count);
#endif // DEBUG

    for(int i = 0; i < count; i++){
        struct usbdevfs_ioctl ctl = { i, USBDEVFS_DISCONNECT, 0 };
        ioctl(kb->handle - 1, USBDEVFS_IOCTL, &ctl);
        if(ioctl(kb->handle - 1, USBDEVFS_CLAIMINTERFACE, &i)) {
            ckb_err("Failed to claim interface %d: %s\n", i, strerror(errno));
            return -1;
        }
    }
    return 0;
}

///
/// \brief TEST_RESET doesa "try / catch" for resetting the usb interface
///
#define TEST_RESET(op)                                                      \
    if(op){                                                                 \
        ckb_err_fn("resetusb failed: %s\n", file, line, strerror(errno));   \
        if(errno == EINTR || errno == EAGAIN)                               \
            return -1;              /* try again if status code says so */  \
        return -2;                  /* else, remove device */               \
    }

/// \brief .
///
/// Try to reset an usb device in a linux user space driver.
/// 1. unclaim the device, but do not reconnect the system driver (second param resetting = true)
/// 2. reset the device via USBDEVFS_RESET command
/// 3. claim the device again.
/// Returns 0 on success, -2 if device should be removed and -1 if reset should by tried again
///
/// \todo it seems that no one wants to try the reset again. But I'v seen it somewhere...
///
int os_resetusb(usbdevice* kb, const char* file, int line) {
    TEST_RESET(usbunclaim(kb, 1));
    TEST_RESET(ioctl(kb->handle - 1, USBDEVFS_RESET));
    TEST_RESET(usbclaim(kb));
    // Success!
    return 0;
}

/// \brief .
///
/// \brief strtrim trims a string by removing leading and trailing spaces.
/// \param string
///
void strtrim(char* string){
    // Find last non-space
    char* last = string;
    for(char* c = string; *c != 0; c++){
        if(!isspace(*c))
            last = c;
    }
    last[1] = 0;
    // Find first non-space
    char* first = string;
    for(; *first != 0; first++){
        if(!isspace(*first))
            break;
    }
    if(first != string)
        memmove(string, first, last - first);
}

/// \brief .
///
/// Perform the operating system-specific opening of the interface in os_setupusb().
/// As a result, some parameters should be set in kb (name, serial, fwversion, epcount = number of usb endpoints),
/// and all endpoints should be claimed with usbclaim().
/// Claiming is the only point where os_setupusb() can produce an error (-1).
///
int os_setupusb(usbdevice* kb) {
    ///
    /// - Copy device description and serial
    struct udev_device* dev = kb->udev;
    const char* name = udev_device_get_sysattr_value(dev, "product");
    if(name)
        strncpy(kb->name, name, KB_NAME_LEN);
    strtrim(kb->name);
    const char* serial = udev_device_get_sysattr_value(dev, "serial");
    if(serial)
        strncpy(kb->serial, serial, SERIAL_LEN);
    strtrim(kb->serial);
    ///
    /// - Copy firmware version (needed to determine USB protocol)
    const char* firmware = udev_device_get_sysattr_value(dev, "bcdDevice");
    if(firmware)
        sscanf(firmware, "%hx", &kb->fwversion);
    else
        kb->fwversion = 0;
    int index = INDEX_OF(kb, keyboard);

    /// - Do some output about connecting interfaces
    ckb_info("Connecting %s at %s%d\n", kb->name, devpath, index);

    ///
    /// - Claim the USB interfaces
    ///
    /// \todo in these modules a pullrequest is outstanding
    ///
    const char* ep_str = udev_device_get_sysattr_value(dev, "bNumInterfaces");
#ifdef DEBUG
    ckb_info("claiming interfaces. name=%s, firmware=%s; Got >>%s<< as ep_str\n", name, firmware, ep_str);
#endif //DEBUG
    kb->epcount = 0;
    if(ep_str)
        sscanf(ep_str, "%d", &kb->epcount);
    if(kb->epcount < 2){
        // IF we have an RGB KB with 0 or 1 endpoints, it will be in BIOS mode.
        ckb_err("Unable to read endpoint count from udev, assuming %d and reading >>%s<< or device is in BIOS mode\n", kb->epcount, ep_str);
        if (usb_tryreset(kb) == 0) { ///< Try to reset the device and recall the function
            static int retryCount = 0; ///< Don't do this endless in recursion
            if (retryCount++ < 5) {
                return os_setupusb(kb); ///< os_setupusb() has a return value (used as boolean)
            }
        }
        return -1;
        // ToDo are there special versions we have to detect? If there are, that was the old code to handle it:
        // This shouldn't happen, but if it does, assume EP count based onckb_warn what the device is supposed to have
        // kb->epcount = (HAS_FEATURES(kb, FEAT_RGB) ? 4 : 3);
        // ckb_warn("Unable to read endpoint count from udev, assuming %d and reading >>%s<<...\n", kb->epcount, ep_str);
    }
    if(usbclaim(kb)){
        ckb_err("Failed to claim interfaces: %s\n", strerror(errno));
        return -1;
    }
    return 0;
}

int usbadd(struct udev_device* dev, short vendor, short product) {
    const char* path = udev_device_get_devnode(dev);
    const char* syspath = udev_device_get_syspath(dev);
    if(!path || !syspath || path[0] == 0 || syspath[0] == 0){
        ckb_err("Failed to get device path\n");
        return -1;
    }
#ifdef DEBUG
    ckb_info(">>>vendor = 0x%x, product = 0x%x, path = %s, syspath = %s\n", vendor, product, path, syspath);
#endif // DEDBUG
    // Find a free USB slot
    for(int index = 1; index < DEV_MAX; index++){
        usbdevice* kb = keyboard + index;
        if(pthread_mutex_trylock(dmutex(kb))){
            // If the mutex is locked then the device is obviously in use, so keep going
            if(!strcmp(syspath, kbsyspath[index])){
                // Make sure this existing keyboard doesn't have the same syspath (this shouldn't happen)
                return 0;
            }
            continue;
        }
        if(!IS_CONNECTED(kb)){
            // Open the sysfs device
            kb->handle = open(path, O_RDWR) + 1;
            if(kb->handle <= 0){
                ckb_err("Failed to open USB device: %s\n", strerror(errno));
                kb->handle = 0;
                pthread_mutex_unlock(dmutex(kb));
                return -1;
            } else {
                // Set up device
                kb->udev = dev;
                kb->vendor = vendor;
                kb->product = product;
                strncpy(kbsyspath[index], syspath, FILENAME_MAX);
                // Mutex remains locked
                setupusb(kb);
                return 0;
            }
        }
        pthread_mutex_unlock(dmutex(kb));
    }
    ckb_err("No free devices\n");
    return -1;
}

static struct udev* udev;   ///< struct udef is defined in /usr/include/libudev.h

/// \todo These two thread vasriables seem to be unused: usbtread, udevthread
pthread_t usbthread, udevthread;

// String -> numeric model map
typedef struct {
    const char* name;
    short number;
} _model;
///
/// \attention when adding new hardware this file hat to be changed too.
///
/// In this structure array \a models[] for each device the name
/// (the device id as string in hex without leading 0x)
/// and its usb device id as short must be entered in this array.
static _model models[] = {
    // Keyboards
    { P_K63_NRGB_STR, P_K63_NRGB },
    { P_K65_STR, P_K65 },
    { P_K65_NRGB_STR, P_K65_NRGB },
    { P_K65_LUX_STR, P_K65_LUX },
    { P_K65_RFIRE_STR, P_K65_RFIRE },
    { P_K70_STR, P_K70 },
    { P_K70_NRGB_STR, P_K70_NRGB },
    { P_K70_LUX_STR, P_K70_LUX },
    { P_K70_LUX_NRGB_STR, P_K70_LUX_NRGB },
    { P_K70_RFIRE_STR, P_K70_RFIRE },
    { P_K70_RFIRE_NRGB_STR, P_K70_RFIRE_NRGB },
    { P_K95_STR, P_K95 },
    { P_K95_NRGB_STR, P_K95_NRGB },
    { P_K95_PLATINUM_STR, P_K95_PLATINUM },
    { P_STRAFE_STR, P_STRAFE },
    { P_STRAFE_NRGB_STR, P_STRAFE_NRGB },
    // Mice
    { P_M65_STR, P_M65 },
    { P_M65_PRO_STR, P_M65_PRO },
    { P_GLAIVE_STR, P_GLAIVE },
    { P_SABRE_O_STR, P_SABRE_O },
    { P_SABRE_L_STR, P_SABRE_L },
    { P_SABRE_N_STR, P_SABRE_N },
    { P_SCIMITAR_STR, P_SCIMITAR },
    { P_SCIMITAR_PRO_STR, P_SCIMITAR_PRO },
    { P_SABRE_O2_STR, P_SABRE_O2 },
    { P_HARPOON_STR, P_HARPOON }
};
#define N_MODELS (sizeof(models) / sizeof(_model))

///
/// \brief Add a udev device. Returns 0 if device was recognized/added.
/// \brief If the device id can be found, call usbadd() with the appropriate parameters.
/// \param dev the functions usb_*_device get a struct udev* with the neccessary hardware-related information.
/// \return the retval of usbadd() or 1 if either vendor is not corsair or product is not mentioned in model[].
///
/// First get the idVendor via udev_device_get_sysattr_value(). If this is equal to the ID-string of corsair ("1b1c"),
/// get the idProduct on the same way.
/// \n If we can find the model name in the model array,
/// call usbadd() with the model number.
/// \todo So why the hell not a transformation between the string and the short presentation? Lets check if the string representation is used elsewhere.
static int usb_add_device(struct udev_device* dev){
    const char* vendor = udev_device_get_sysattr_value(dev, "idVendor");
    if(vendor && !strcmp(vendor, V_CORSAIR_STR)){
        const char* product = udev_device_get_sysattr_value(dev, "idProduct");
        if(product){
            for(_model* model = models; model < models + N_MODELS; model++){
                if(!strcmp(product, model->name)){
                    return usbadd(dev, V_CORSAIR, model->number);
                }
            }
        }
    }
    return 1;
}

///
/// \brief usb_rm_device find the usb port to remove and close it via closeusb().
/// \param dev the functions usb_*_device get a struct udev* with the neccessary hardware-related information.
///
/// First try to find the system path of the device given in parameter dev.
/// The index where the name is found is the same index we need to address the global keyboard array.
/// That array holds all usbdevices.
/// \n Searching for the correct name in kbsyspath-array and closing the usb via closeusb()
/// are protected by lock..unlock of the corresponding devmutex arraymember.
///
static void usb_rm_device(struct udev_device* dev){
    // Device removed. Look for it in our list of keyboards
    const char* syspath = udev_device_get_syspath(dev);
    if(!syspath || syspath[0] == 0)
        return;
    for(int i = 1; i < DEV_MAX; i++){
        pthread_mutex_lock(devmutex + i);
        if(!strcmp(syspath, kbsyspath[i]))
            closeusb(keyboard + i);
        pthread_mutex_unlock(devmutex + i);
    }
}

///
/// \brief udev_enum use the udev_enumerate_add_match_subsystem() to get all you need but only that.
///
/// Reduce the hits of the enumeration by limiting to usb as technology and corsair as idVendor.
/// Then filter with udev_enumerate_scan_devices () all hits.
///
/// The following call to udev_enumerate_get_list_entry() fetches the entire hitlist as udev_list_entry *.
/// \n Use udev_list_entry_foreach() to iterate through the hit set.
/// \n If both the device name exists (udev_list_entry_get_name)
/// and the subsequent creation of a new udev_device (udev_device_new_from_syspath) is ok,
/// the new device is added to the list with usb_add_device().
///
/// If the latter does not work, the new device is released again (udev_device_unref ()).
/// \n After the last iteration, the enumerator is released with udev_enumerate_unref ().
static void udev_enum(){
    struct udev_enumerate* enumerator = udev_enumerate_new(udev);
    udev_enumerate_add_match_subsystem(enumerator, "usb");
    udev_enumerate_add_match_sysattr(enumerator, "idVendor", V_CORSAIR_STR);
    udev_enumerate_scan_devices(enumerator);
    struct udev_list_entry* devices, *dev_list_entry;
    devices = udev_enumerate_get_list_entry(enumerator);

    udev_list_entry_foreach(dev_list_entry, devices){
        const char* path = udev_list_entry_get_name(dev_list_entry);
        if(!path)
            continue;
        struct udev_device* dev = udev_device_new_from_syspath(udev, path);
        if(!dev)
            continue;
        // If the device matches a recognized device ID, open it
        if(usb_add_device(dev))
            // Release device if not
            udev_device_unref(dev);
    }
    udev_enumerate_unref(enumerator);
}

/// \brief .
///
/// \brief usbmain is called by main() after setting up all other stuff.
/// \return 0 normally or -1 if fatal error occurs (up to now only if no new devices are available)
///
int usbmain(){
    /// First check whether the uinput module is loaded by the kernel.
    /// \todo Why isn't missing of uinput
    /// a fatal error?
    ///
    // Load the uinput module (if it's not loaded already)
    if(system("modprobe uinput") != 0)
        ckb_warn("Failed to load uinput module\n");

    ///
    /// Create the udev object with udev_new() (is a function from libudev.h)
    /// terminate -1 if error
    if(!(udev = udev_new())) {
        ckb_fatal("Failed to initialize udev in usbmain(), usb_linux.c\n");
        return -1;
    }

    ///
    /// Enumerate all currently connected devices
    udev_enum();

    /// \todo lae. here the work has to go on...
    ///
    // Done scanning. Enter a loop to poll for device updates
    struct udev_monitor* monitor = udev_monitor_new_from_netlink(udev, "udev");
    udev_monitor_filter_add_match_subsystem_devtype(monitor, "usb", 0);
    udev_monitor_enable_receiving(monitor);
    // Get an fd for the monitor
    int fd = udev_monitor_get_fd(monitor);
    fd_set fds;
    while(udev){
        FD_ZERO(&fds);
        FD_SET(fd, &fds);
        // Block until an event is read
        if(select(fd + 1, &fds, 0, 0, 0) > 0 && FD_ISSET(fd, &fds)){
            struct udev_device* dev = udev_monitor_receive_device(monitor);
            if(!dev)
                continue;
            const char* action = udev_device_get_action(dev);
            if(!action){
                udev_device_unref(dev);
                continue;
            }
            // Add/remove device
            if(!strcmp(action, "add")){
                int res = usb_add_device(dev);
                if(res == 0)
                    continue;
                // If the device matched but the handle wasn't opened correctly, re-enumerate (this sometimes solves the problem)
                if(res == -1)
                    udev_enum();
            } else if(!strcmp(action, "remove"))
                usb_rm_device(dev);
            udev_device_unref(dev);
        }
    }
    udev_monitor_unref(monitor);
    return 0;
}

void usbkill(){
    udev_unref(udev);
    udev = 0;
}

#endif<|MERGE_RESOLUTION|>--- conflicted
+++ resolved
@@ -67,11 +67,7 @@
 ///
 int os_usbsend(usbdevice* kb, const uchar* out_msg, int is_recv, const char* file, int line) {
     int res;
-<<<<<<< HEAD
-    if (kb->fwversion >= 0x120 && !is_recv) {
-=======
-    if((kb->fwversion >= 0x120 || IS_NEW_PROTOCOL(kb)) && !is_recv){
->>>>>>> 31c629cd
+    if ((kb->fwversion >= 0x120 || IS_NEW_PROTOCOL(kb)) && !is_recv){
         struct usbdevfs_bulktransfer transfer = {0};
         transfer.ep = (kb->fwversion >= 0x130 && kb->fwversion < 0x200) ? 4 : 3;
         transfer.len = MSG_SIZE;
