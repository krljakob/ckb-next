#include "device.h"
#include "devnode.h"
#include "input.h"
#include "notify.h"
#include "usb.h"

#ifdef OS_LINUX

static char kbsyspath[DEV_MAX][FILENAME_MAX];

int os_usbsend(usbdevice* kb, const uchar* out_msg, int is_recv, const char* file, int line){
    int res;
    if(kb->fwversion >= 0x120){
        struct usbdevfs_bulktransfer transfer;
        memset(&transfer, 0, sizeof(transfer));
        transfer.ep = (kb->fwversion >= 0x130) ? 4 : 3;
        transfer.len = MSG_SIZE;
        transfer.timeout = 5000;
        transfer.data = (void*)out_msg;
        res = ioctl(kb->handle, USBDEVFS_BULK, &transfer);
    } else {
        struct usbdevfs_ctrltransfer transfer = { 0x21, 0x09, 0x0300, 0x03, MSG_SIZE, 5000, (void*)out_msg };
        res = ioctl(kb->handle, USBDEVFS_CONTROL, &transfer);
    }
    if(res <= 0){
        if(res == -1 && errno == ETIMEDOUT){
            ckb_warn_fn("%s (continuing)\n", file, line, strerror(errno));
            return -1;
        }
        ckb_err_fn("%s\n", file, line, res ? strerror(errno) : "No data written");
        return 0;
    } else if(res != MSG_SIZE)
        ckb_warn_fn("Wrote %d bytes (expected %d)\n", file, line, res, MSG_SIZE);
    return res;
}

int os_usbrecv(usbdevice* kb, uchar* in_msg, const char* file, int line){
    DELAY_MEDIUM(kb);
    int res;
    if(kb->fwversion >= 0x130){
        struct usbdevfs_bulktransfer transfer;
        memset(&transfer, 0, sizeof(transfer));
        transfer.ep = 0x84;
        transfer.len = MSG_SIZE;
        transfer.timeout = 5000;
        transfer.data = in_msg;
        res = ioctl(kb->handle, USBDEVFS_BULK, &transfer);
    } else {
        struct usbdevfs_ctrltransfer transfer = { 0xa1, 0x01, 0x0300, 0x03, MSG_SIZE, 5000, in_msg };
        res = ioctl(kb->handle, USBDEVFS_CONTROL, &transfer);
    }
    if(res <= 0){
        if(res == -1 && errno == ETIMEDOUT){
            ckb_warn_fn("%s (continuing)\n", file, line, strerror(errno));
            return -1;
        }
        ckb_err_fn("%s\n", file, line, res ? strerror(errno) : "No data read");
        return 0;
    } else if(res != MSG_SIZE)
        ckb_warn_fn("Read %d bytes (expected %d)\n", file, line, res, MSG_SIZE);
    return res;
}

int _nk95cmd(usbdevice* kb, uchar bRequest, ushort wValue, const char* file, int line){
    if(kb->product != P_K95_NRGB)
        return 0;
    struct usbdevfs_ctrltransfer transfer = { 0x40, bRequest, wValue, 0, 0, 5000, 0 };
    int res = ioctl(kb->handle, USBDEVFS_CONTROL, &transfer);
    if(res < 0){
        ckb_err_fn("%s\n", file, line, strerror(-res));
        return 1;
    }
    return 0;
}

void* os_inputmain(void* context){
    usbdevice* kb = context;
    int fd = kb->handle;
    short vendor = kb->vendor, product = kb->product;
    int index = INDEX_OF(kb, keyboard);
    ckb_info("Starting input thread for %s%d\n", devpath, index);

    // Monitor input transfers on all endpoints
<<<<<<< HEAD
    const int urbcount = 3;
=======
    int urbcount = 3;
>>>>>>> 1b0a9f71
    struct usbdevfs_urb urbs[urbcount];
    memset(urbs, 0, sizeof(urbs));
    urbs[0].buffer_length = 8;
    if(IS_RGB(vendor, product)){
        if(IS_MOUSE(vendor, product))
            urbs[1].buffer_length = 10;
        else
            urbs[1].buffer_length = 21;
        urbs[2].buffer_length = MSG_SIZE;
    } else {
        urbs[1].buffer_length = 4;
        urbs[2].buffer_length = 15;
    }
    // Submit URBs
    for(int i = 0; i < urbcount; i++){
        urbs[i].type = USBDEVFS_URB_TYPE_INTERRUPT;
        urbs[i].endpoint = 0x80 | (i + 1);
        urbs[i].buffer = malloc(urbs[i].buffer_length);
        ioctl(fd, USBDEVFS_SUBMITURB, urbs + i);
    }
    // Start monitoring input
    while(1){
        struct usbdevfs_urb* urb = 0;
        if(ioctl(fd, USBDEVFS_REAPURB, &urb)){
            if(errno == ENODEV || errno == ENOENT || errno == ESHUTDOWN)
                // Stop the thread if the handle closes
                break;
            else if(errno == EPIPE && urb){
                // On EPIPE, clear halt on the endpoint
                ioctl(fd, USBDEVFS_CLEAR_HALT, &urb->endpoint);
                // Re-submit the URB
                if(urb)
                    ioctl(fd, USBDEVFS_SUBMITURB, urb);
                urb = 0;
            }
        }
        if(urb){
            // Process input (if any)
            pthread_mutex_lock(imutex(kb));
            if(IS_MOUSE(vendor, product)){
                if(urb->endpoint == 0x82){
                    // RGB mouse input
                    hid_mouse_translate(kb->input.keys, &kb->input.rel_x, &kb->input.rel_y, -(urb->endpoint & 0xF), urb->actual_length, urb->buffer);
                }
            } else if(IS_RGB(vendor, product)){
                switch(urb->endpoint){
                case 0x81:
                    // RGB EP 1: 6KRO (BIOS mode) input
                    hid_kb_translate(kb->input.keys, -1, urb->actual_length, urb->buffer);
                    break;
                case 0x82:
                    // RGB EP 2: NKRO (non-BIOS) input
                    hid_kb_translate(kb->input.keys, -2, urb->actual_length, urb->buffer);
                    break;
                case 0x83:
                    // RGB EP 3: Corsair input
                    corsair_keycopy(kb->input.keys, urb->buffer);
                    break;
                }
            } else
                // Non-RGB input
                hid_kb_translate(kb->input.keys, urb->endpoint & 0xF, urb->actual_length, urb->buffer);
            inputupdate(kb);
            pthread_mutex_unlock(imutex(kb));
            // Re-submit the URB
            ioctl(fd, USBDEVFS_SUBMITURB, urb);
            urb = 0;
        }
    }
    // Clean up
    ckb_info("Stopping input thread for %s%d\n", devpath, index);
    for(int i = 0; i < urbcount; i++){
        ioctl(fd, USBDEVFS_DISCARDURB, urbs + i);
        free(urbs[i].buffer);
    }
    return 0;
}

int usbunclaim(usbdevice* kb, int resetting, int rgb){
    int count = (rgb) ? 4 : 3;
    for(int i = 0; i < count; i++)
        ioctl(kb->handle, USBDEVFS_RELEASEINTERFACE, &i);
    // For RGB keyboards, the kernel driver should only be reconnected to interfaces 0 and 1 (HID), and only if we're not about to do a USB reset.
    // Reconnecting any of the others causes trouble.
    if(!resetting){
        struct usbdevfs_ioctl ctl = { 0, USBDEVFS_CONNECT, 0 };
        ioctl(kb->handle, USBDEVFS_IOCTL, &ctl);
        ctl.ifno = 1;
        ioctl(kb->handle, USBDEVFS_IOCTL, &ctl);
        // Reconnect all handles for non-RGB keyboards
        if(!HAS_FEATURES(kb, FEAT_RGB)){
            ctl.ifno = 0;
            ioctl(kb->handle, USBDEVFS_IOCTL, &ctl);
            ctl.ifno = 2;
            ioctl(kb->handle, USBDEVFS_IOCTL, &ctl);
        }
    }
    return 0;
}

void os_closeusb(usbdevice* kb){
    usbunclaim(kb, 0, HAS_FEATURES(kb, FEAT_RGB));
    close(kb->handle);
    udev_device_unref(kb->udev);
    kb->handle = 0;
    kb->udev = 0;
    kbsyspath[INDEX_OF(kb, keyboard)][0] = 0;
}

int usbclaim(usbdevice* kb, int rgb){
    // 0 is for BIOS mode/non-RGB key input
    // 1 is for standard HID key input
    // 2 is for Corsair input
    // 3 is for the LED and board controller (not present on non-RGB models)
    int count = (rgb) ? 4 : 3;
    for(int i = 0; i < count; i++){
        struct usbdevfs_ioctl ctl = { i, USBDEVFS_DISCONNECT, 0 };
        if((ioctl(kb->handle, USBDEVFS_IOCTL, &ctl) && errno != ENODATA)
                || ioctl(kb->handle, USBDEVFS_CLAIMINTERFACE, &i))
            return -1;
    }
    return 0;
}

#define TEST_RESET(op)                                                      \
    if(op){                                                                 \
        ckb_err_fn("usbunclaim failed: %s\n", file, line, strerror(errno)); \
        if(errno == EINTR || errno == EAGAIN)                               \
            return -1;              /* try again if status code says so */  \
        return -2;                  /* else, remove device */               \
    }

int os_resetusb(usbdevice* kb, const char* file, int line){
    TEST_RESET(usbunclaim(kb, 1, HAS_FEATURES(kb, FEAT_RGB)));
    TEST_RESET(ioctl(kb->handle, USBDEVFS_RESET));
    TEST_RESET(usbclaim(kb, HAS_FEATURES(kb, FEAT_RGB)));
    // Success!
    return 0;
}

void strtrim(char* string){
    // Find last non-space
    char* last = string;
    for(char* c = string; *c != 0; c++){
        if(!isspace(*c))
            last = c;
    }
    last[1] = 0;
    // Find first non-space
    char* first = string;
    for(; *first != 0; first++){
        if(!isspace(*first))
            break;
    }
    if(first != string)
        memmove(string, first, last - first);
}

int os_setupusb(usbdevice* kb){
    // Copy device description and serial
    struct udev_device* dev = kb->udev;
    const char* name = udev_device_get_sysattr_value(dev, "product");
    if(name)
        strncpy(kb->name, name, KB_NAME_LEN);
    strtrim(kb->name);
    const char* serial = udev_device_get_sysattr_value(dev, "serial");
    if(serial)
        strncpy(kb->serial, serial, SERIAL_LEN);
    strtrim(kb->serial);
    // Copy firmware version (needed to determine USB protocol)
    const char* firmware = udev_device_get_sysattr_value(dev, "bcdDevice");
    if(firmware)
        sscanf(firmware, "%hx", &kb->fwversion);
    else
        kb->fwversion = 0;
    ckb_info("Connecting %s (S/N: %s)\n", kb->name, kb->serial);

    // Claim the USB interfaces
    if(usbclaim(kb, HAS_FEATURES(kb, FEAT_RGB))){
        ckb_err("Failed to claim interface: %s\n", strerror(errno));
        return -1;
    }
    return 0;
}

int usbadd(struct udev_device* dev, short vendor, short product){
    const char* path = udev_device_get_devnode(dev);
    const char* syspath = udev_device_get_syspath(dev);
    if(!path || !syspath || path[0] == 0 || syspath[0] == 0){
        ckb_err("Failed to get device path\n");
        return -1;
    }
    // Find a free USB slot
    for(int index = 1; index < DEV_MAX; index++){
        usbdevice* kb = keyboard + index;
        if(pthread_mutex_trylock(dmutex(kb))){
            // If the mutex is locked then the device is obviously in use, so keep going
            if(!strcmp(syspath, kbsyspath[index])){
                // Make sure this existing keyboard doesn't have the same syspath (this shouldn't happen)
                return 0;
            }
            continue;
        }
        if(!IS_CONNECTED(kb)){
            // Open the sysfs device
            kb->handle = open(path, O_RDWR);
            if(kb->handle <= 0){
                ckb_err("Failed to open USB device: %s\n", strerror(errno));
                kb->handle = 0;
                pthread_mutex_unlock(dmutex(kb));
                return -1;
            } else {
                // Set up device
                kb->udev = dev;
                kb->vendor = vendor;
                kb->product = product;
                strncpy(kbsyspath[index], syspath, FILENAME_MAX);
                // Mutex remains locked
                setupusb(kb);
                return 0;
            }
        }
        pthread_mutex_unlock(dmutex(kb));
    }
    ckb_err("No free devices\n");
    return -1;
}

static struct udev* udev;
pthread_t usbthread, udevthread;

// String -> numeric model map
typedef struct {
    const char* name;
    short number;
} _model;
static _model models[] = {
    // Keyboards
    { P_K65_STR, P_K65 },
    { P_K70_STR, P_K70 },
    { P_K70_NRGB_STR, P_K70_NRGB },
    { P_K95_STR, P_K95 },
    { P_K95_NRGB_STR, P_K95_NRGB },
    // Mice
    { P_M65_STR, P_M65 }
};
#define N_MODELS (sizeof(models) / sizeof(_model))

// Add a udev device. Returns 0 if device was recognized/added.
static int usb_add_device(struct udev_device* dev){
    const char* vendor = udev_device_get_sysattr_value(dev, "idVendor");
    if(vendor && !strcmp(vendor, V_CORSAIR_STR)){
        const char* product = udev_device_get_sysattr_value(dev, "idProduct");
        if(product){
            for(_model* model = models; model < models + N_MODELS; model++){
                if(!strcmp(product, model->name)){
                    return usbadd(dev, V_CORSAIR, model->number);
                }
            }
        }
    }
    return 1;
}

// Remove a udev device.
static void usb_rm_device(struct udev_device* dev){
    // Device removed. Look for it in our list of keyboards
    const char* syspath = udev_device_get_syspath(dev);
    if(!syspath || syspath[0] == 0)
        return;
    for(int i = 1; i < DEV_MAX; i++){
        pthread_mutex_lock(devmutex + i);
        if(!strcmp(syspath, kbsyspath[i]))
            closeusb(keyboard + i);
        pthread_mutex_unlock(devmutex + i);
    }
}

static void udev_enum(){
    struct udev_enumerate* enumerator = udev_enumerate_new(udev);
    udev_enumerate_add_match_subsystem(enumerator, "usb");
    udev_enumerate_add_match_sysattr(enumerator, "idVendor", V_CORSAIR_STR);
    udev_enumerate_scan_devices(enumerator);
    struct udev_list_entry* devices, *dev_list_entry;
    devices = udev_enumerate_get_list_entry(enumerator);

    udev_list_entry_foreach(dev_list_entry, devices){
        const char* path = udev_list_entry_get_name(dev_list_entry);
        if(!path)
            continue;
        struct udev_device* dev = udev_device_new_from_syspath(udev, path);
        if(!dev)
            continue;
        // If the device matches a recognized device ID, open it
        if(usb_add_device(dev))
            // Release device if not
            udev_device_unref(dev);
    }
    udev_enumerate_unref(enumerator);
}

int usbmain(){
    // Load the uinput module (if it's not loaded already)
    if(system("modprobe uinput") != 0)
        ckb_warn("Failed to load uinput module\n");

    // Create the udev object
    if(!(udev = udev_new())){
        ckb_fatal("Failed to initialize udev\n");
        return -1;
    }

    // Enumerate all currently connected devices
    udev_enum();

    // Done scanning. Enter a loop to poll for device updates
    struct udev_monitor* monitor = udev_monitor_new_from_netlink(udev, "udev");
    udev_monitor_filter_add_match_subsystem_devtype(monitor, "usb", 0);
    udev_monitor_enable_receiving(monitor);
    // Get an fd for the monitor
    int fd = udev_monitor_get_fd(monitor);
    fd_set fds;
    while(udev){
        FD_ZERO(&fds);
        FD_SET(fd, &fds);
        // Block until an event is read
        if(select(fd + 1, &fds, 0, 0, 0) > 0 && FD_ISSET(fd, &fds)){
            struct udev_device* dev = udev_monitor_receive_device(monitor);
            if(!dev)
                continue;
            const char* action = udev_device_get_action(dev);
            if(!action){
                udev_device_unref(dev);
                continue;
            }
            // Add/remove device
            if(!strcmp(action, "add")){
                int res = usb_add_device(dev);
                if(res == 0)
                    continue;
                // If the device matched but the handle wasn't opened correctly, re-enumerate (this sometimes solves the problem)
                if(res == -1)
                    udev_enum();
            } else if(!strcmp(action, "remove"))
                usb_rm_device(dev);
            udev_device_unref(dev);
        }
    }
    udev_monitor_unref(monitor);
    return 0;
}

void usbkill(){
    udev_unref(udev);
    udev = 0;
}

#endif<|MERGE_RESOLUTION|>--- conflicted
+++ resolved
@@ -81,11 +81,7 @@
     ckb_info("Starting input thread for %s%d\n", devpath, index);
 
     // Monitor input transfers on all endpoints
-<<<<<<< HEAD
     const int urbcount = 3;
-=======
-    int urbcount = 3;
->>>>>>> 1b0a9f71
     struct usbdevfs_urb urbs[urbcount];
     memset(urbs, 0, sizeof(urbs));
     urbs[0].buffer_length = 8;
