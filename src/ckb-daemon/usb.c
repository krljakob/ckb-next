#include "command.h"
#include "device.h"
#include "devnode.h"
#include "firmware.h"
#include "input.h"
#include "led.h"
#include "notify.h"
#include "profile.h"
#include "usb.h"

pthread_mutex_t usbmutex = PTHREAD_MUTEX_INITIALIZER;

// Reset stopper for when the program shuts down
volatile int reset_stop = 0;

// Mask of features to exclude from all devices
int features_mask = -1;

// Vendor/product string representations
const char* vendor_str(short vendor){
    if(vendor == V_CORSAIR)
        return "corsair";
    return "";
}

const char* product_str(short product){
    if(product == P_K95 || product == P_K95_NRGB)
        return "k95";
    if(product == P_K70 || product == P_K70_NRGB || product == P_K70_LUX || product == P_K70_LUX_NRGB || product == P_K70_RFIRE)
        return "k70";
    if(product == P_K65 || product == P_K65_LUX || product == P_K65_RFIRE)
        return "k65";
    if(product == P_STRAFE || product == P_STRAFE_NRGB)
        return "strafe";
    if(product == P_M65 || product == P_M65_PRO)
        return "m65";
<<<<<<< HEAD
    if(product == P_SABRE_O || product == P_SABRE_L || product == P_SABRE_N)
=======
    if(product == P_SABRE_O || product == P_SABRE_L || product == P_SABRE_O2)
>>>>>>> 4025e9b7
        return "sabre";
    if(product == P_SCIMITAR)
        return "scimitar";
    return "";
}

// Vtable selector
static const devcmd* get_vtable(short vendor, short product){
    return IS_MOUSE(vendor, product) ? &vtable_mouse : IS_RGB(vendor, product) ? &vtable_keyboard : &vtable_keyboard_nonrgb;
}

// USB device main loop
static void* devmain(usbdevice* kb){
    // dmutex should still be locked when this is called
    int kbfifo = kb->infifo - 1;
    readlines_ctx linectx;
    readlines_ctx_init(&linectx);
    while(1){
        pthread_mutex_unlock(dmutex(kb));
        // Read from FIFO
        const char* line;
        int lines = readlines(kbfifo, linectx, &line);
        pthread_mutex_lock(dmutex(kb));
        // End thread when the handle is removed
        if(!IS_CONNECTED(kb))
            break;
        if(lines){
            if(readcmd(kb, line)){
                // USB transfer failed; destroy device
                closeusb(kb);
                break;
            }
        }
    }
    pthread_mutex_unlock(dmutex(kb));
    readlines_ctx_free(linectx);
    return 0;
}

static void* _setupusb(void* context){
    usbdevice* kb = context;
    // Set standard fields
    short vendor = kb->vendor, product = kb->product;
    const devcmd* vt = kb->vtable = get_vtable(vendor, product);
    kb->features = (IS_RGB(vendor, product) ? FEAT_STD_RGB : FEAT_STD_NRGB) & features_mask;
    if(IS_MOUSE(vendor, product)) kb->features |= FEAT_ADJRATE;
    if(IS_MONOCHROME(vendor, product)) kb->features |= FEAT_MONOCHROME;
    kb->usbdelay = USB_DELAY_DEFAULT;

    // Perform OS-specific setup
    DELAY_LONG(kb);
    if(os_setupusb(kb))
        goto fail;
    // Make up a device name and serial if they weren't assigned
    if(!kb->serial[0])
        snprintf(kb->serial, SERIAL_LEN, "%04x:%04x-NoID", kb->vendor, kb->product);
    if(!kb->name[0])
        snprintf(kb->name, KB_NAME_LEN, "%s %s", vendor_str(kb->vendor), product_str(kb->product));

    // Set up an input device for key events
    if(os_inputopen(kb))
        goto fail;
    if(pthread_create(&kb->inputthread, 0, os_inputmain, kb))
        goto fail;
    pthread_detach(kb->inputthread);
    if(os_setupindicators(kb))
        goto fail;

    // Set up device
    vt->allocprofile(kb);
    vt->updateindicators(kb, 1);
    pthread_mutex_unlock(imutex(kb));
    if(vt->start(kb, 0) && usb_tryreset(kb))
        goto fail_noinput;

    // Make /dev path
    if(mkdevpath(kb))
        goto fail_noinput;

    // Finished. Enter main loop
    int index = INDEX_OF(kb, keyboard);
    ckb_info("Setup finished for %s%d\n", devpath, index);
    updateconnected();
    return devmain(kb);

    fail:
    pthread_mutex_unlock(imutex(kb));
    fail_noinput:
    closeusb(kb);
    pthread_mutex_unlock(dmutex(kb));
    return 0;
}

void setupusb(usbdevice* kb){
    pthread_mutex_lock(imutex(kb));
    if(pthread_create(&kb->thread, 0, _setupusb, kb))
        ckb_err("Failed to create USB thread\n");
}

int revertusb(usbdevice* kb){
    if(NEEDS_FW_UPDATE(kb))
        return 0;
    if(!HAS_FEATURES(kb, FEAT_RGB)){
        nk95cmd(kb, NK95_HWON);
        return 0;
    }
    if(setactive(kb, 0))
        return -1;
    return 0;
}

int _resetusb(usbdevice* kb, const char* file, int line){
    // Perform a USB reset
    DELAY_LONG(kb);
    int res = os_resetusb(kb, file, line);
    if(res)
        return res;
    DELAY_LONG(kb);
    // Re-initialize the device
    if(kb->vtable->start(kb, kb->active) != 0)
        return -1;
    if(kb->vtable->updatergb(kb, 1) != 0)
        return -1;
    return 0;
}

int usb_tryreset(usbdevice* kb){
    if(reset_stop)
        return -1;
    ckb_info("Attempting reset...\n");
    while(1){
        int res = resetusb(kb);
        if(!res){
            ckb_info("Reset success\n");
            return 0;
        }
        if(res == -2 || reset_stop)
            break;
    }
    ckb_err("Reset failed. Disconnecting.\n");
    return -1;
}

// device.c
extern int hwload_mode;

int _usbsend(usbdevice* kb, const uchar* messages, int count, const char* file, int line){
    int total_sent = 0;
    for(int i = 0; i < count; i++){
        // Send each message via the OS function
        while(1){
            DELAY_SHORT(kb);
            int res = os_usbsend(kb, messages + i * MSG_SIZE, 0, file, line);
            if(res == 0)
                return 0;
            else if(res != -1){
                total_sent += res;
                break;
            }
            // Stop immediately if the program is shutting down or hardware load is set to tryonce
            if(reset_stop || hwload_mode != 2)
                return 0;
            // Retry as long as the result is temporary failure
            DELAY_LONG(kb);
        }
    }
    return total_sent;
}

int _usbrecv(usbdevice* kb, const uchar* out_msg, uchar* in_msg, const char* file, int line){
    // Try a maximum of 3 times
    for(int try = 0; try < 5; try++){
        // Send the output message
        DELAY_SHORT(kb);
        int res = os_usbsend(kb, out_msg, 1, file, line);
        if(res == 0)
            return 0;
        else if(res == -1){
            // Retry on temporary failure
            if(reset_stop)
                return 0;
            DELAY_LONG(kb);
            continue;
        }
        // Wait for the response
        DELAY_MEDIUM(kb);
        res = os_usbrecv(kb, in_msg, file, line);
        if(res == 0)
            return 0;
        else if(res != -1)
            return res;
        if(reset_stop || hwload_mode != 2)
            return 0;
        DELAY_LONG(kb);
    }
    // Give up
    ckb_err_fn("Too many send/recv failures. Dropping.\n", file, line);
    return 0;
}

int closeusb(usbdevice* kb){
    pthread_mutex_lock(imutex(kb));
    if(kb->handle){
        int index = INDEX_OF(kb, keyboard);
        ckb_info("Disconnecting %s%d\n", devpath, index);
        os_inputclose(kb);
        updateconnected();
        // Close USB device
        os_closeusb(kb);
    } else
        updateconnected();
    rmdevpath(kb);

    // Wait for thread to close
    pthread_mutex_unlock(imutex(kb));
    pthread_mutex_unlock(dmutex(kb));
    pthread_join(kb->thread, 0);
    pthread_mutex_lock(dmutex(kb));

    // Delete the profile and the control path
    if(!kb->vtable)
        return 0;
    kb->vtable->freeprofile(kb);
    memset(kb, 0, sizeof(usbdevice));
    return 0;
}<|MERGE_RESOLUTION|>--- conflicted
+++ resolved
@@ -34,11 +34,7 @@
         return "strafe";
     if(product == P_M65 || product == P_M65_PRO)
         return "m65";
-<<<<<<< HEAD
-    if(product == P_SABRE_O || product == P_SABRE_L || product == P_SABRE_N)
-=======
-    if(product == P_SABRE_O || product == P_SABRE_L || product == P_SABRE_O2)
->>>>>>> 4025e9b7
+    if(product == P_SABRE_O || product == P_SABRE_L || product == P_SABRE_N || product == P_SABRE_O2)
         return "sabre";
     if(product == P_SCIMITAR)
         return "scimitar";
