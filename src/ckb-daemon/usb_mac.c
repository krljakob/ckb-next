#include "device.h"
#include "devnode.h"
#include "input.h"
#include "notify.h"
#include "usb.h"

#ifdef OS_MAC

static CFRunLoopRef mainloop = 0;
static IONotificationPortRef notify = 0;

static long hidgetlong(hid_dev_t handle, CFStringRef key){
    long raw = 0;
    CFTypeRef cf;
    if((*handle)->getProperty(handle, key, &cf) != kIOReturnSuccess)
        return 0;
    if(!cf || CFGetTypeID(cf) != CFNumberGetTypeID() || !CFNumberGetValue(cf, kCFNumberLongType, &raw))
        return 0;
    return raw;
}

static void hidgetstr(hid_dev_t handle, CFStringRef key, char* output, int out_len){
    CFTypeRef cf;
    if((*handle)->getProperty(handle, key, &cf) != kIOReturnSuccess){
        output[0] = 0;
        return;
    }
    if(!cf || CFGetTypeID(cf) != CFStringGetTypeID() || !CFStringGetCString(cf, output, out_len, kCFStringEncodingASCII))
        output[0] = 0;
}

// profile.c
void u16dec(ushort* in, char* out, size_t* srclen, size_t* dstlen);

static void usbgetstr(usb_dev_t handle, uint8 string_index, char* output, int out_len){
    // Make a temporary buffer so the request won't fail if too large
    char buffer[256] = { 0 };
    IOUSBDevRequest rq = { 0x80, 0x06, 0x0300 | string_index, 0x0409, sizeof(buffer) - 2, buffer, 0};
    kern_return_t res = (*handle)->DeviceRequest(handle, &rq);
    if(res != kIOReturnSuccess){
        output[0] = 0;
        return;
    }
    size_t inl = sizeof(buffer) / 2, outl = out_len;
    u16dec((ushort*)buffer + 1, output, &inl, &outl);
    output[out_len - 1] = 0;
}

#define INCOMPLETE (usb_dev_t)-1l
#define HAS_ALL_HANDLES(kb) ((kb)->epcount > 0 && (kb)->epcount_hid + (kb)->epcount_usb >= (kb)->epcount)

// Hacky way of trying something over and over again until it works. 100ms intervals, max 1s
#define wait_loop(error, operation)  do {               \
    int trial = 0;                                      \
    while(((error) = (operation)) != kIOReturnSuccess){ \
        if(++trial == 10)                               \
            break;                                      \
        usleep(100000);                                 \
    } } while(0)

#define IS_TEMP_FAILURE(res)        ((res) == kIOUSBTransactionTimeout || (res) == kIOUSBTransactionReturned || (res) == kIOUSBPipeStalled)
#define IS_DISCONNECT_FAILURE(res)  ((res) == kIOReturnBadArgument || (res) == kIOReturnNoDevice || (res) == kIOReturnNotOpen || (res) == kIOReturnNotAttached || (res) == kIOReturnExclusiveAccess)

// When reading/writing USB handles we have to ensure we select the correct pipe, else it will fail
static int get_pipe_index(usb_iface_t handle, int desired_direction){
    uchar count;
    if((*handle)->GetNumEndpoints(handle, &count) != kIOReturnSuccess)
        return 1;
    for(int i = 0; i < count; i++){
        uchar direction, number, transfertype, interval;
        ushort maxpacketsize;
        if((*handle)->GetPipeProperties(handle, i + 1, &direction, &number, &transfertype, &maxpacketsize, &interval) == kIOReturnSuccess){
            if(direction == desired_direction)
                return i + 1;
        }
    }
    // Not found - default to 1
    return 1;
}

int os_usbsend(usbdevice* kb, const uchar* out_msg, int is_recv, const char* file, int line){
    kern_return_t res = kIOReturnSuccess;
    if(kb->fwversion < 0x120 || is_recv){
        int ep = kb->epcount;
        // For old devices, or for receiving data, use control transfers
        IOUSBDevRequestTO rq = { 0x21, 0x09, 0x0200, ep - 1, MSG_SIZE, (void*)out_msg, 0, 5000, 5000 };
        res = (*kb->handle)->DeviceRequestTO(kb->handle, &rq);
        if(res == kIOReturnNotOpen){
            // Device handle not open - try to send directly to the endpoint instead
            usb_iface_t h_usb = kb->ifusb[ep - 1];
            hid_dev_t h_hid = kb->ifhid[ep - 1];
            if(h_usb)
                res = (*h_usb)->ControlRequestTO(h_usb, 0, &rq);
            else if(h_hid)
                res = (*h_hid)->setReport(h_hid, kIOHIDReportTypeFeature, 0, out_msg, MSG_SIZE, 5000, 0, 0, 0);
        }
    } else {
        // For newer devices, use interrupt transfers
        int ep = (kb->fwversion >= 0x130 && kb->fwversion < 0x200) ? 4 : 3;
        usb_iface_t h_usb = kb->ifusb[ep - 1];
        hid_dev_t h_hid = kb->ifhid[ep - 1];
        if(h_usb)
            res = (*h_usb)->WritePipe(h_usb, get_pipe_index(h_usb, kUSBOut), (void*)out_msg, MSG_SIZE);
        else if(h_hid)
            res = (*h_hid)->setReport(h_hid, kIOHIDReportTypeOutput, 0, out_msg, MSG_SIZE, 5000, 0, 0, 0);
    }
    kb->lastresult = res;
    if(res != kIOReturnSuccess){
        ckb_err_fn("Got return value 0x%x\n", file, line, res);
        if(IS_TEMP_FAILURE(res))
            return -1;
        else
            return 0;
    }
    return MSG_SIZE;
}

int os_usbrecv(usbdevice* kb, uchar* in_msg, const char* file, int line){
    int ep = kb->epcount;
    IOUSBDevRequestTO rq = { 0xa1, 0x01, 0x0200, ep - 1, MSG_SIZE, in_msg, 0, 5000, 5000 };
    kern_return_t res = (*kb->handle)->DeviceRequestTO(kb->handle, &rq);
    CFIndex length = rq.wLenDone;
    if(res == kIOReturnNotOpen){
        // Device handle not open - try to send directly to the endpoint instead
        usb_iface_t h_usb = kb->ifusb[ep - 1];
        hid_dev_t h_hid = kb->ifhid[ep - 1];
        if(h_usb)
            res = (*h_usb)->ControlRequestTO(h_usb, 0, &rq);
        else if(h_hid)
            res = (*h_hid)->getReport(h_hid, kIOHIDReportTypeFeature, 0, in_msg, &length, 5000, 0, 0, 0);
    }
    kb->lastresult = res;
    if(res != kIOReturnSuccess){
        ckb_err_fn("Got return value 0x%x\n", file, line, res);
        if(IS_TEMP_FAILURE(res))
            return -1;
        else
            return 0;
    }
    if(length != MSG_SIZE)
        ckb_err_fn("Read %ld bytes (expected %d)\n", file, line, length, MSG_SIZE);
    return length;
}

int _nk95cmd(usbdevice* kb, uchar bRequest, ushort wValue, const char* file, int line){
    IOUSBDevRequestTO rq = { 0x40, bRequest, wValue, 0, 0, 0, 0, 5000, 5000 };
    kern_return_t res = (*kb->handle)->DeviceRequestTO(kb->handle, &rq);
    if(res != kIOReturnSuccess){
        ckb_err_fn("Got return value 0x%x\n", file, line, res);
        return 1;
    }
    return 0;
}

void os_sendindicators(usbdevice* kb){
    IOUSBDevRequestTO rq = { 0x21, 0x09, 0x0200, 0x00, 1, &kb->ileds, 0, 500, 500 };
    kern_return_t res = (*kb->handle)->DeviceRequestTO(kb->handle, &rq);
    if(res == kIOReturnNotOpen){
        // Handle not open - try to go through the HID system instead
        hid_dev_t handle = kb->ifhid[0];
        if(handle){
            uchar ileds = kb->ileds;
            // Get a list of LED elements from handle 0
            long ledpage = kHIDPage_LEDs;
            const void* keys[] = { CFSTR(kIOHIDElementUsagePageKey) };
            const void* values[] = { CFNumberCreate(kCFAllocatorDefault, kCFNumberLongType, &ledpage) };
            CFDictionaryRef matching = CFDictionaryCreate(kCFAllocatorDefault, keys, values, 1, &kCFTypeDictionaryKeyCallBacks, &kCFTypeDictionaryValueCallBacks);
            CFRelease(values[0]);
            CFArrayRef leds;
            kern_return_t res = (*handle)->copyMatchingElements(handle, matching, &leds, 0);
            CFRelease(matching);
            if(res != kIOReturnSuccess)
                return;
            // Iterate through them and update the LEDs which have changed
            CFIndex count = CFArrayGetCount(leds);
            for(CFIndex i = 0; i < count; i++){
                IOHIDElementRef led = (void*)CFArrayGetValueAtIndex(leds, i);
                uint32_t usage = IOHIDElementGetUsage(led);
                IOHIDValueRef value = IOHIDValueCreateWithIntegerValue(kCFAllocatorDefault, led, 0, !!(ileds & (1 << (usage - 1))));
                (*handle)->setValue(handle, led, value, 5000, 0, 0, 0);
                CFRelease(value);
            }
            CFRelease(leds);
        }
    }
    if(res != kIOReturnSuccess)
        ckb_err("Got return value 0x%x\n", res);
}

int os_resetusb(usbdevice* kb, const char* file, int line){
    kern_return_t res = kb->lastresult;
    if(IS_DISCONNECT_FAILURE(res))
        // Don't try if the keyboard was disconnected
        return -2;
    // Otherwise, just wait and try again
    usleep(100000);
    return 0;
}

static void intreport(void* context, IOReturn result, void* sender, IOHIDReportType reporttype, uint32_t reportid, uint8_t* data, CFIndex length){
    usbdevice* kb = context;
    pthread_mutex_lock(imutex(kb));
    if(IS_MOUSE(kb->vendor, kb->product)){
        switch(length){
        case 7:
        case 8:
        case 10:
        case 11:
            hid_mouse_translate(kb->input.keys, &kb->input.rel_x, &kb->input.rel_y, -2, length, data);
            break;
        case MSG_SIZE:
            corsair_mousecopy(kb->input.keys, kb->epcount >= 4 ? -3 : -2, data);
            break;
        }
    } else if(HAS_FEATURES(kb, FEAT_RGB)){
        switch(length){
        case 8:
            // RGB EP 1: 6KRO (BIOS mode) input
            hid_kb_translate(kb->input.keys, -1, length, data);
            break;
        case 21:
        case 5:
            // RGB EP 2: NKRO (non-BIOS) input. Accept only if keyboard is inactive
            if(!kb->active)
                hid_kb_translate(kb->input.keys, -2, length, data);
            break;
        case MSG_SIZE:
            // RGB EP 3: Corsair input
            corsair_kbcopy(kb->input.keys, kb->epcount >= 4 ? -3 : -2, data);
            break;
        }
    } else {
        switch(length){
        case 8:
            // Non-RGB EP 1: 6KRO input
            hid_kb_translate(kb->input.keys, 1, length, data);
            break;
        case 4:
            // Non-RGB EP 2: media keys
            hid_kb_translate(kb->input.keys, 2, length, data);
            break;
        case 15:
            // Non-RGB EP 3: NKRO input
            hid_kb_translate(kb->input.keys, 3, length, data);
            break;
        }
    }
    inputupdate(kb);
    pthread_mutex_unlock(imutex(kb));
}

typedef struct {
    usbdevice* kb;
    uchar* buffer;
    int index;
    int pipe;
    int maxsize;
} urbctx;

static void pipecomplete(void* refcon, IOReturn result, void* arg0){
    if(result != kIOReturnSuccess)
        return;
    intptr_t length = (intptr_t)arg0;
    urbctx* ctx = refcon;
    // Wrap the URB to the interrupt report handler
    usbdevice* kb = ctx->kb;
    uchar* buffer = ctx->buffer;
    intreport(kb, result, 0, 0, 0, buffer, length);
    // Re-submit the URB to read the next packet
    usb_iface_t handle = kb->ifusb[ctx->index];
    (*handle)->ReadPipeAsync(handle, ctx->pipe, buffer, ctx->maxsize, pipecomplete, ctx);
}

// input_mac.c
extern void keyretrigger(CFRunLoopTimerRef timer, void* info);

void* os_inputmain(void* context){
    usbdevice* kb = context;
    int index = INDEX_OF(kb, keyboard);
    // Monitor input transfers on all endpoints for non-RGB devices
    // For RGB, monitor all but the last, as it's used for input/output
    int count = IS_RGB_DEV(kb) ? (kb->epcount - 1) : kb->epcount;
    // Schedule async events for the device on this thread
    CFRunLoopRef runloop = kb->input_loop = CFRunLoopGetCurrent();
    for(int i = 0; i < count; i++){
        CFTypeRef eventsource;
        kern_return_t res;
        if(kb->ifusb[i])
            res = (*kb->ifusb[i])->CreateInterfaceAsyncEventSource(kb->ifusb[i], (CFRunLoopSourceRef*)&eventsource);
        else if(kb->ifhid[i])
            res = (*kb->ifhid[i])->getAsyncEventSource(kb->ifhid[i], &eventsource);
        else
            continue;
        if(res != kIOReturnSuccess){
            ckb_err("Failed to start input thread for %s%d: %x\n", devpath, index, res);
            return 0;
        }
        if(CFGetTypeID(eventsource) == CFRunLoopSourceGetTypeID())
            CFRunLoopAddSource(runloop, (CFRunLoopSourceRef)eventsource, kCFRunLoopDefaultMode);
        else if(CFGetTypeID(eventsource) == CFRunLoopTimerGetTypeID())
            CFRunLoopAddTimer(runloop, (CFRunLoopTimerRef)eventsource, kCFRunLoopDefaultMode);
    }
    ckb_info("Starting input thread for %s%d\n", devpath, index);

    // Start getting reports
    urbctx input[IFACE_MAX];
    memset(input, 0, sizeof(input));
    for(int i = 0; i < count; i++){
        if(kb->ifusb[i]){
            usb_iface_t handle = kb->ifusb[i];
            int pipe = get_pipe_index(handle, kUSBIn);
            uchar direction, number, transfertype, interval;
            ushort maxpacketsize;
            (*handle)->GetPipeProperties(handle, pipe, &direction, &number, &transfertype, &maxpacketsize, &interval);
            if(direction != kUSBIn && direction != kUSBAnyDirn)
                continue;
            uchar* buffer = malloc(maxpacketsize);
            input[i].kb = kb;
            input[i].buffer = buffer;
            input[i].index = i;
            input[i].pipe = pipe;
            input[i].maxsize = maxpacketsize;
            (*handle)->ReadPipeAsync(handle, 1, buffer, maxpacketsize, pipecomplete, input + i);
        } else if(kb->ifhid[i]){
            hid_dev_t handle = kb->ifhid[i];
            long maxsize = hidgetlong(handle, CFSTR(kIOHIDMaxInputReportSizeKey));
            uchar* buffer = malloc(maxsize);
            input[i].buffer = buffer;
            (*handle)->setInputReportCallback(handle, buffer, maxsize, intreport, kb, 0);
        }
    }

    // Start a timer for key repeat broadcasts
    CFRunLoopTimerContext krctx = { 0, kb, NULL, NULL, NULL };
    CFRunLoopTimerRef krtimer = kb->krtimer = CFRunLoopTimerCreate(kCFAllocatorDefault,
                                                                   CFAbsoluteTimeGetCurrent() + 0.001, 0.001,   // Set it to run every 1ms
                                                                   0, 0,
                                                                   keyretrigger, &krctx);
    CFRunLoopTimerSetTolerance(krtimer, 0.015);         // Set a maximum tolerance of 15ms
    // We don't actually add the timer to the run loop yet. There's no need to run the function until a key is actually pressed,
    // so the timer is added and removed dynamically.

    // Start the run loop
    while(1){
        CFRunLoopRun();
        // If we get here, the device should be disconnected
        pthread_mutex_lock(imutex(kb));
        if(!IS_CONNECTED(kb)){
            pthread_mutex_unlock(imutex(kb));
            break;
        }
        pthread_mutex_unlock(imutex(kb));
    }

    // Clean up
    ckb_info("Stopping input thread for %s%d\n", devpath, index);
    for(int i = 0; i < count; i++)
        free(input[i].buffer);
    return 0;
}

int os_setupusb(usbdevice* kb){
    kb->lastkeypress = KEY_NONE;
    // Get the device firmware version
    (*kb->handle)->GetDeviceReleaseNumber(kb->handle, &kb->fwversion);
    return 0;
}

void os_closeusb(usbdevice* kb){
    // Close HID handles
    int count = kb->epcount_hid;
    for(int i = 0; i < count; i++){
        hid_dev_t iface = kb->ifhid[i];
        if(iface){
            (*iface)->close(iface, kIOHIDOptionsTypeNone);
            (*iface)->Release(iface);
            kb->ifhid[i] = 0;
        }
    }
    kb->epcount_hid = 0;
    // Close USB handles
    count = kb->epcount_usb;
    for(int i = 0; i < count; i++){
        usb_iface_t iface = kb->ifusb[i];
        if(iface){
            (*iface)->USBInterfaceClose(iface);
            (*iface)->Release(iface);
            kb->ifusb[i] = 0;
        }
    }
    kb->epcount_usb = 0;
    usb_dev_t iface = kb->handle;
    if(iface){
        (*iface)->USBDeviceClose(iface);
        (*iface)->Release(iface);
        kb->handle = 0;
    }
    // Close input thread
    if(kb->input_loop){
        CFRunLoopStop(kb->input_loop);
        kb->input_loop = 0;
    }
}

static void remove_device(void* context, io_service_t device, uint32_t message_type, void* message_argument){
    if(message_type != kIOMessageServiceIsTerminated)
        return;
    usbdevice* kb = context;
    if(kb){
        // If the handle is connected to a device, close it
        pthread_mutex_lock(dmutex(kb));
        closeusb(kb);
        pthread_mutex_unlock(dmutex(kb));
    }
    IOObjectRelease(device);
}

// Finds a USB device by location ID. Returns a new device if none was found or -1 if no devices available.
// If successful, devmutex[index] will be locked when the function returns. Unlock it when finished.
static int find_device(uint16_t idvendor, uint16_t idproduct, uint32_t location, int handle_idx){
    // Look for any partially-set up boards matching this device
    for(int i = 1; i < DEV_MAX; i++){
        if(pthread_mutex_trylock(devmutex + i))
            // If the mutex is locked then the device is obviously set up already, keep going
            continue;
        if(keyboard[i].vendor == idvendor && keyboard[i].product == idproduct){
            for(int iface = 0; iface <= IFACE_MAX; iface++){
                if(keyboard[i].location_id[iface] == location){
                    // Matched; continue setting up this device
                    keyboard[i].location_id[handle_idx] = location;
                    // Device mutex remains locked
                    return i;
                }
            }
        }
        pthread_mutex_unlock(devmutex + i);
    }
    // If none was found, grab the first free device
    for(int i = 1; i < DEV_MAX; i++){
        if(pthread_mutex_trylock(devmutex + i))
            continue;
        if(!keyboard[i].handle){
            // Mark the device as in use and print out a message
            keyboard[i].handle = INCOMPLETE;
            keyboard[i].location_id[handle_idx] = location;
            keyboard[i].vendor = idvendor;
            keyboard[i].product = idproduct;
            // Device mutex remains locked
            return i;
        }
        pthread_mutex_unlock(devmutex + i);
    }
    return -1;
}

static int seize_wait(long location){
    // HACK: We shouldn't seize the device until it's successfully added to the service registry.
    // Otherwise, OSX might think there's no keyboard/mouse connected.
    char location_var[18], location_fixed[18];
    snprintf(location_var, sizeof(location_var), "@%lx", location);
    snprintf(location_fixed, sizeof(location_fixed), "@%08x", (int)location);
    // Open master port (if not done yet)
    static mach_port_t master = 0;
    kern_return_t res;
    if(!master && (res = IOMasterPort(bootstrap_port, &master)) != kIOReturnSuccess){
        master = 0;
        ckb_warn("Unable to open master port: 0x%08x\n", res);
        return -1;
    }
    const int max_tries = 20;     // give up after ~2s
    for(int try = 0; try < max_tries; try++){
        usleep(100000);
        // Iterate the whole IOService registry
        io_iterator_t child_iter;
        if((res = IORegistryCreateIterator(master, kIOServicePlane, kIORegistryIterateRecursively, &child_iter)) != kIOReturnSuccess)
            return -2;

        io_registry_entry_t child_service;
        while((child_service = IOIteratorNext(child_iter)) != 0){
            io_string_t path;
            IORegistryEntryGetPath(child_service, kIOServicePlane, path);
            IOObjectRelease(child_service);
            // Look for an entry that matches the location of the device and says "HID". If found, we can proceed with adding the device
            if((strstr(path, location_var) || strstr(path, location_fixed)) && strstr(path, "HID")){
                IOObjectRelease(child_iter);
                return 0;
            }
        }
        IOObjectRelease(child_iter);
    }
    // Timed out
    return -3;
}

static usbdevice* add_usb(usb_dev_t handle, io_object_t** rm_notify){
    int iface_count = 0, iface_success = 0;
    io_iterator_t iterator = 0;
    io_service_t iface = 0;
    // Get device properties
    UInt16 idvendor, idproduct;
    UInt32 location;
    (*handle)->GetDeviceVendor(handle, &idvendor);
    (*handle)->GetDeviceProduct(handle, &idproduct);
    (*handle)->GetLocationID(handle, &location);
    // Use the location ID key to group the USB handle with the HID handles
    int index = find_device(idvendor, idproduct, location, 0);
    if(index == -1){
        ckb_err("No free devices\n");
        return 0;
    }
    usbdevice* kb = keyboard + index;

    // Set the handle for the keyboard
    if(kb->handle && kb->handle != INCOMPLETE){
        // This should never happen
        ckb_warn("Tried to set up handle for device ckb%d, but it was already set up. Skipping...\n", index);
        goto error;
    }
    kb->handle = handle;

    // Read the serial number and name (if not done yet)
    if(!kb->serial[0] && !kb->name[0]){
        UInt8 serial_idx, product_idx;
        if((*handle)->USBGetSerialNumberStringIndex(handle, &serial_idx) == kIOReturnSuccess)
            usbgetstr(handle, serial_idx, kb->serial, SERIAL_LEN);
        if((*handle)->USBGetProductStringIndex(handle, &product_idx) == kIOReturnSuccess)
            usbgetstr(handle, product_idx, kb->name, KB_NAME_LEN);
        ckb_info("Connecting %s at %s%d\n", keyboard[index].name, devpath, index);
    }

    // Iterate through the USB interfaces. Most of these will fail to open because they're already grabbed by the HID system.
    if(seize_wait(location))
        ckb_warn("seize_wait failed, connecting anyway...\n");
    IOUSBFindInterfaceRequest interfaceRequest;
    interfaceRequest.bInterfaceClass = kIOUSBFindInterfaceDontCare;
    interfaceRequest.bInterfaceSubClass = kIOUSBFindInterfaceDontCare;
    interfaceRequest.bInterfaceProtocol = kIOUSBFindInterfaceDontCare;
    interfaceRequest.bAlternateSetting = kIOUSBFindInterfaceDontCare;
    (*handle)->CreateInterfaceIterator(handle, &interfaceRequest, &iterator);
    // Count the total number of interfaces as well as the number successfully opened.
    while((iface = IOIteratorNext(iterator)) != 0){
        if(iface_count >= IFACE_MAX){
            ckb_warn("Too many interfaces. Dropping the rest.\n");
            IOObjectRelease(iface);
            break;
        }
        // Get device interface
        IOCFPlugInInterface** plugin = 0;
        SInt32 score = 0;
        kern_return_t err;
        wait_loop(err, IOCreatePlugInInterfaceForService(iface, kIOUSBInterfaceUserClientTypeID, kIOCFPlugInInterfaceID, &plugin, &score));
        if(err != kIOReturnSuccess){
            ckb_err("Failed to create interface plugin: %x\n", err);
            goto release;
        }
        usb_iface_t if_handle;
        wait_loop(err, (*plugin)->QueryInterface(plugin, CFUUIDGetUUIDBytes(kIOUSBInterfaceInterfaceID183), (LPVOID)&if_handle));
        if(err != kIOReturnSuccess){
            ckb_err("QueryInterface failed: %x\n", err);
            goto release;
        }
        // Plugin is no longer needed
        IODestroyPlugInInterface(plugin);

        // Get location ID in case it's different from the main USB
        (*if_handle)->GetLocationID(if_handle, kb->location_id + iface_count + 1);
        // Try to open the interface. If it succeeds, add it to the device's interface list.
        err = (*if_handle)->USBInterfaceOpenSeize(if_handle);   // no wait_loop here because this is expected to fail
        if(err == kIOReturnSuccess){
            kb->ifusb[iface_count] = if_handle;
            iface_success++;
            // Register for removal notification
            IOServiceAddInterestNotification(notify, iface, kIOGeneralInterest, remove_device, kb, kb->rm_notify + 1 + iface_count);
        } else {
            kb->ifusb[iface_count] = 0;
            (*if_handle)->Release(if_handle);
        }

release:
        iface_count++;
        IOObjectRelease(iface);
    }
    if(iface_count == 0){
        // This shouldn't happen, but if it does, assume EP count based on what the device is supposed to have
        iface_count = (HAS_FEATURES(kb, FEAT_RGB) ? 4 : 3);
        ckb_warn("Unable to count endpoints, assuming %d...\n", iface_count);
    }
    kb->epcount = iface_count;
    kb->epcount_usb = iface_success;

    // If the HID handles are already opened, set up the device
    if(HAS_ALL_HANDLES(kb))
        setupusb(kb);
    else
        pthread_mutex_unlock(devmutex + index);
    *rm_notify = kb->rm_notify;
    return kb;

error:
    pthread_mutex_unlock(devmutex + index);
    return 0;
}

static void iterate_devices_usb(void* context, io_iterator_t iterator){
    io_service_t device;
    euid_guard_start;
    while((device = IOIteratorNext(iterator)) != 0){
        IOCFPlugInInterface** plugin = 0;
        SInt32 score = 0;
        kern_return_t err;
        wait_loop(err, IOCreatePlugInInterfaceForService(device, kIOUSBDeviceUserClientTypeID, kIOCFPlugInInterfaceID, &plugin, &score));
        if(err != kIOReturnSuccess){
            ckb_err("Failed to create device plugin: %x\n", err);
            goto release;
        }
        // Get the device interface
        usb_dev_t handle;
        wait_loop(err, (*plugin)->QueryInterface(plugin, CFUUIDGetUUIDBytes(kIOUSBDeviceInterfaceID182), (LPVOID*)&handle));
        if(err != kIOReturnSuccess){
            ckb_err("QueryInterface failed: %x\n", err);
            goto release;
        }
        // Plugin is no longer needed
        IODestroyPlugInInterface(plugin);

        err = (*handle)->USBDeviceOpenSeize(handle);
        if(err == kIOReturnExclusiveAccess){
            // We can't send control transfers but most of the other functions should work
            ckb_warn("Unable to seize USB handle, continuing anyway...\n");
        } else if(err != kIOReturnSuccess){
            ckb_err("USBDeviceOpen failed: %x\n", err);
            continue;
        }
        // Connect it
        io_object_t* rm_notify = 0;
        usbdevice* kb = add_usb(handle, &rm_notify);
        if(kb){
            // If successful, register for removal notification
            IOServiceAddInterestNotification(notify, device, kIOGeneralInterest, remove_device, kb, rm_notify);
        } else
            // Otherwise, release it now
            (*handle)->USBDeviceClose(handle);
release:
        IOObjectRelease(device);
    }
    euid_guard_stop;
}

static usbdevice* add_hid(hid_dev_t handle, io_object_t** rm_notify){
    // Each keyboard generates multiple match events (one for each endpoint)
    // There's no direct way to tell which of the endpoints this is, but there's a workaround
    // Each handle has a unique maximum packet size combination, so use that to place them
    long input = hidgetlong(handle, CFSTR(kIOHIDMaxInputReportSizeKey));
    long output = hidgetlong(handle, CFSTR(kIOHIDMaxOutputReportSizeKey));
    long feature = hidgetlong(handle, CFSTR(kIOHIDMaxFeatureReportSizeKey));
    int handle_idx;
    // Handle 3 is for controlling the device (only exists for RGB)
    if(feature == 64)
        handle_idx = 3;
    // Handle 2 is for Corsair inputs, unused on non-RGB
    else if(feature == 0 &&
            (((input == 64 ||
               input == 15) && output == 0) ||
            (input == 64 && output == 64) ||    // FW >= 1.20
            (input <= 1 && output == 64)))      // FW >= 2.00 (Scimitar)
        handle_idx = 2;
    // Handle 0 is for BIOS mode input (RGB) or non-RGB key input
    else if(output <= 1 && feature <= 1 &&
            (input == 8 ||                      // Keyboards
             input == 7))                       // Mice
        handle_idx = 0;
    // Handle 1 is for standard HID input (RGB) or media keys (non-RGB)
    else if(output <= 1 && feature <= 1 &&
            (input == 21 || input == 10 ||
             input == 4 ||
             input == 64))                      // FW >= 2.00 (Scimitar)
        handle_idx = 1;
    else {
        ckb_warn("Got unknown handle (I: %d, O: %d, F: %d)\n", (int)input, (int)output, (int)feature);
        return 0;
    }

    // Get the model and serial number
    uint16_t idvendor = hidgetlong(handle, CFSTR(kIOHIDVendorIDKey)), idproduct = hidgetlong(handle, CFSTR(kIOHIDProductIDKey));
    // Use the location ID key to group the handles together
    uint32_t location = hidgetlong(handle, CFSTR(kIOHIDLocationIDKey));
    int index = find_device(idvendor, idproduct, location, handle_idx + 1);
    if(index == -1){
        ckb_err("No free devices\n");
        return 0;
    }
    usbdevice* kb = keyboard + index;

    // Read the serial number and name (if not done yet)
    if(!keyboard[index].serial[0] && !keyboard[index].name[0]){
        hidgetstr(handle, CFSTR(kIOHIDSerialNumberKey), keyboard[index].serial, SERIAL_LEN);
        hidgetstr(handle, CFSTR(kIOHIDProductKey), keyboard[index].name, KB_NAME_LEN);
        ckb_info("Connecting %s at %s%d\n", keyboard[index].name, devpath, index);
    }


    // Set the handle
    if(kb->ifhid[handle_idx]){
        // This should never happen
        ckb_warn("Tried to set up ifhid[%d] for device ckb%d, but it was already set up. Skipping...\n", handle_idx, index);
        goto error;
    }
    kb->ifhid[handle_idx] = handle;
    kb->epcount_hid++;
    if(HAS_ALL_HANDLES(kb))
        // If all handles have been opened, we're ready to set up the device
        setupusb(kb);
    else
        // Otherwise, return and keep going
        pthread_mutex_unlock(devmutex + index);
    *rm_notify = kb->rm_notify + IFACE_MAX + 1 + handle_idx;
    return kb;

error:
    pthread_mutex_unlock(devmutex + index);
    return 0;
}

static void iterate_devices_hid(void* context, io_iterator_t iterator){
    io_service_t device;
    euid_guard_start;
    while((device = IOIteratorNext(iterator)) != 0){
        // Get the plugin interface for the device
        IOCFPlugInInterface** plugin = 0;
        SInt32 score = 0;
        kern_return_t err;
        wait_loop(err, IOCreatePlugInInterfaceForService(device, kIOHIDDeviceTypeID, kIOCFPlugInInterfaceID, &plugin, &score));
        if(err != kIOReturnSuccess){
            ckb_err("Failed to create device plugin: %x\n", err);
            goto release;
        }
        // Get the device interface
        hid_dev_t handle;
        wait_loop(err, (*plugin)->QueryInterface(plugin, CFUUIDGetUUIDBytes(kIOHIDDeviceDeviceInterfaceID), (LPVOID*)&handle));
        if(err != kIOReturnSuccess){
            ckb_err("QueryInterface failed: %x\n", err);
            goto release;
        }
        // Plugin is no longer needed
        IODestroyPlugInInterface(plugin);
        // Seize the device handle
        if(seize_wait(hidgetlong(handle, CFSTR(kIOHIDLocationIDKey))))
            ckb_warn("seize_wait failed, connecting anyway...\n");
        wait_loop(err, (*handle)->open(handle, kIOHIDOptionsTypeSeizeDevice));
        if(err != kIOReturnSuccess){
            ckb_warn("Failed to open device: %x\n", err);
            goto release;
        }
        // Connect it
        io_object_t* rm_notify = 0;
        usbdevice* kb = add_hid(handle, &rm_notify);
        if(kb)
            // If successful, register for removal notification
            IOServiceAddInterestNotification(notify, device, kIOGeneralInterest, remove_device, kb, rm_notify);
        else
            // Otherwise, release it now
            (*handle)->close(handle, kIOHIDOptionsTypeSeizeDevice);
release:
        IOObjectRelease(device);
    }
    euid_guard_stop;
}

int usbmain(){
    int vendor = V_CORSAIR;
    int products[] = {
        // Keyboards
        P_K65, P_K65_LUX, P_K65_RFIRE, P_K70, P_K70_NRGB, P_K70_LUX, P_K70_LUX_NRGB, P_K70_RFIRE, P_K95, P_K95_NRGB, P_STRAFE, P_STRAFE_NRGB,
        // Mice
<<<<<<< HEAD
        P_M65, P_M65_PRO, P_SABRE_O, P_SABRE_L, P_SABRE_N, P_SCIMITAR
=======
        P_M65, P_SABRE_O, P_SABRE_L, P_SCIMITAR, P_SABRE_O2
>>>>>>> 4025e9b7
    };

    // Setup global variables
    notify = IONotificationPortCreate(kIOMasterPortDefault);
    mainloop = CFRunLoopGetCurrent();
    CFRunLoopAddSource(mainloop, IONotificationPortGetRunLoopSource(notify), kCFRunLoopDefaultMode);

    // This gets really complicated.
    // The USB interfaces are *usually* grabbed by the HID system, which makes them inaccessible to ckb.
    // In this case, we have to get the HID handles and communicate through them.
    // But sometimes, the interfaces are not grabbed. In this case, we have to talk to the USB device directly.
    // So what do we do? Grab both HID and USB handles for all devices, try to set them up, and determine which ones to use
    // based on which interfaces were grabbed.

    // Let's start by searching for USB devices...
    CFMutableDictionaryRef match = IOServiceMatching(kIOUSBDeviceClassName);
    CFNumberRef cfvendor = CFNumberCreate(kCFAllocatorDefault, kCFNumberIntType, &vendor);
    CFDictionarySetValue(match, CFSTR(kUSBVendorName), cfvendor);
    CFRelease(cfvendor);
    CFMutableArrayRef cfproducts = CFArrayCreateMutable(kCFAllocatorDefault, 0, &kCFTypeArrayCallBacks);
    for(uint i = 0; i < sizeof(products) / sizeof(int); i++){
        int product = products[i];
        CFNumberRef cfproduct = CFNumberCreate(kCFAllocatorDefault, kCFNumberIntType, &product);
        CFArrayAppendValue(cfproducts, cfproduct);
        CFRelease(cfproduct);
    }
    CFDictionarySetValue(match, CFSTR(kUSBProductIdsArrayName), cfproducts);
    CFRelease(cfproducts);

    io_iterator_t iterator_usb = 0;
    IOReturn res = IOServiceAddMatchingNotification(notify, kIOMatchedNotification, match, iterate_devices_usb, 0, &iterator_usb);
    if(res != kIOReturnSuccess){
        ckb_fatal("Failed to list USB devices: %x\n", res);
        return -1;
    }
    // Iterate existing devices
    if(iterator_usb)
        iterate_devices_usb(0, iterator_usb);

    // Now move on to HID devices
    // It is in fact necessary to recreate the matching dictionary, as the keys are different
    match = IOServiceMatching(kIOHIDDeviceKey);
    cfvendor = CFNumberCreate(kCFAllocatorDefault, kCFNumberIntType, &vendor);
    CFDictionarySetValue(match, CFSTR(kIOHIDVendorIDKey), cfvendor);
    CFRelease(cfvendor);
    cfproducts = CFArrayCreateMutable(kCFAllocatorDefault, 0, &kCFTypeArrayCallBacks);
    for(uint i = 0; i < sizeof(products) / sizeof(int); i++){
        int product = products[i];
        CFNumberRef cfproduct = CFNumberCreate(kCFAllocatorDefault, kCFNumberIntType, &product);
        CFArrayAppendValue(cfproducts, cfproduct);
        CFRelease(cfproduct);
    }
    CFDictionarySetValue(match, CFSTR(kIOHIDProductIDArrayKey), cfproducts);
    CFRelease(cfproducts);

    io_iterator_t iterator_hid = 0;
    res = IOServiceAddMatchingNotification(notify, kIOMatchedNotification, match, iterate_devices_hid, 0, &iterator_hid);
    if(res != kIOReturnSuccess){
        ckb_fatal("Failed to list HID devices: %x\n", res);
        return -1;
    }
    // Iterate existing devices
    if(iterator_hid)
        iterate_devices_hid(0, iterator_hid);

    // Enter loop to scan/connect new devices
    CFRunLoopRun();
    return 0;
}

void usbkill(){
    CFRunLoopStop(mainloop);
}

#endif<|MERGE_RESOLUTION|>--- conflicted
+++ resolved
@@ -772,11 +772,7 @@
         // Keyboards
         P_K65, P_K65_LUX, P_K65_RFIRE, P_K70, P_K70_NRGB, P_K70_LUX, P_K70_LUX_NRGB, P_K70_RFIRE, P_K95, P_K95_NRGB, P_STRAFE, P_STRAFE_NRGB,
         // Mice
-<<<<<<< HEAD
-        P_M65, P_M65_PRO, P_SABRE_O, P_SABRE_L, P_SABRE_N, P_SCIMITAR
-=======
-        P_M65, P_SABRE_O, P_SABRE_L, P_SCIMITAR, P_SABRE_O2
->>>>>>> 4025e9b7
+        P_M65, P_M65_PRO, P_SABRE_O, P_SABRE_L, P_SABRE_N, P_SCIMITAR, P_SABRE_O2
     };
 
     // Setup global variables
