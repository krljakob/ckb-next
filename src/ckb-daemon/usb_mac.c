--- conflicted
+++ resolved
@@ -101,11 +101,7 @@
     kern_return_t res = kIOReturnSuccess;
     ///
     /// \todo Be aware: This condition is exact inverted to the condition in the linux dependent os_usbsend(). It may be correct, but please check it.
-<<<<<<< HEAD
     if((kb->fwversion < 0x120 && !IS_NEW_PROTOCOL(kb)) || is_recv){
-=======
-    if((kb->fwversion < 0x120 && !IS_K63(kb)) || is_recv){
->>>>>>> 702b9fe8
         int ep = kb->epcount;
         // For old devices, or for receiving data, use control transfers
         IOUSBDevRequestTO rq = { 0x21, 0x09, 0x0200, ep - 1, MSG_SIZE, (void*)out_msg, 0, 5000, 5000 };
