--- conflicted
+++ resolved
@@ -14,9 +14,6 @@
 
 static const int KEY_SIZE = 12;
 
-<<<<<<< HEAD
-static QImage* m65Overlay= nullptr, *sabOverlay= nullptr, *scimOverlay= nullptr, *harpOverlay= nullptr, *glaiveOverlay= nullptr, *polarisOverlay= nullptr, *katarOverlay= nullptr, *m95Overlay= nullptr, *ironclawOverlay= nullptr, *nightswordOverlay= nullptr, *darkCoreOverlay = nullptr, *darkCoreRgbProOverlay = nullptr, *ironclawWirelessOverlay= nullptr, *glaiveproOverlay= nullptr,* m55Overlay= nullptr;
-=======
 static const QColor bgColor(68, 64, 64);
 static const QColor bgColorA(68, 64, 64, 35);
 static const QColor keyColor(112, 110, 110);
@@ -37,7 +34,6 @@
 #ifndef NDEBUG
 static const QBrush hitboxBrush(QColor(255, 136, 136, 128));
 #endif
->>>>>>> ad33aace
 
 // KbLight.cpp
 extern QRgb monoRgb(float r, float g, float b);
@@ -152,6 +148,11 @@
         case KeyMap::M55:
             _currentOverlay.load(":/img/overlay_m55.png");
             _overlayPos.setX(5.7f);
+            break;
+        case KeyMap::DARKCORERGBPRO:
+            _currentOverlay.load(":/img/overlay_darkcore_rgb_pro.png");
+            _overlayPos.setX(-5.f);
+            _overlayPos.setY(-2.f);
             break;
         case KeyMap::ST100: // Entries without overlays should not be added here. This will (hopefully) be moved.
             _overlayPos.setX(-18.5);
@@ -269,111 +270,11 @@
     // Draw background
     painter.setPen(Qt::NoPen);
 
-<<<<<<< HEAD
-    if(!keyMap.isKeyboard()){
-        // Draw mouse overlays
-        const QImage* overlay = nullptr;
-        float xpos = 0.f, ypos = -2.f;
-        if(model == KeyMap::M65 || model == KeyMap::M65E){
-            if(!m65Overlay)
-                m65Overlay = new QImage(":/img/overlay_m65.png");
-            overlay = m65Overlay;
-            xpos = 2.f;
-        } else if(model == KeyMap::SABRE){
-            if(!sabOverlay)
-                sabOverlay = new QImage(":/img/overlay_sabre.png");
-            overlay = sabOverlay;
-            xpos = 1.f;
-        } else if(model == KeyMap::SCIMITAR){
-            if(!scimOverlay)
-                scimOverlay = new QImage(":/img/overlay_scimitar.png");
-            overlay = scimOverlay;
-            xpos = 10.3f;
-        } else if(model == KeyMap::HARPOON){
-            if(!harpOverlay)
-                harpOverlay = new QImage(":/img/overlay_harpoon.png");
-            overlay = harpOverlay;
-            xpos = 4.3f;
-        } else if(model == KeyMap::GLAIVE){
-            if(!glaiveOverlay)
-                glaiveOverlay = new QImage(":/img/overlay_glaive.png");
-            overlay = glaiveOverlay;
-            xpos = 3.5f;
-        } else if(model == KeyMap::GLAIVEPRO){
-            if(!glaiveproOverlay)
-                glaiveproOverlay = new QImage(":/img/overlay_glaivepro.png");
-            overlay = glaiveproOverlay;
-            xpos = 3.5f;
-        } else if(model == KeyMap::KATAR || model == KeyMap::KATARPROXT){
-            if(!katarOverlay)
-                katarOverlay = new QImage(":/img/overlay_katar.png");
-            overlay = katarOverlay;
-            xpos = 3.7f;
-            ypos = -2.f;
-        } else if(model == KeyMap::DARKCORE){
-            if(!darkCoreOverlay)
-                darkCoreOverlay = new QImage(":/img/overlay_darkcore.png");
-            overlay = darkCoreOverlay;
-            xpos = -5.f;
-            ypos = -2.f;
-        } else if(model == KeyMap::DARKCORERGBPRO){
-            if(!darkCoreRgbProOverlay)
-                darkCoreRgbProOverlay = new QImage(":/img/overlay_darkcore_rgb_pro.png");
-            overlay = darkCoreRgbProOverlay;
-            xpos = -5.f;
-            ypos = -2.f;
-        } else if(model == KeyMap::POLARIS){
-            if(!polarisOverlay)
-                polarisOverlay = new QImage(":/img/overlay_polaris.png");
-            overlay = polarisOverlay;
-            xpos = -19.5f;
-        } else if(model == KeyMap::ST100){
-            xpos = -18.5;
-        } else if(model == KeyMap::M95){
-            if(!m95Overlay)
-                m95Overlay = new QImage(":/img/overlay_m95.png");
-            overlay = m95Overlay;
-            xpos = 35.3f;
-        } else if(model == KeyMap::IRONCLAW){
-            if(!ironclawOverlay)
-                ironclawOverlay = new QImage(":/img/overlay_ironclaw.png");
-            overlay = ironclawOverlay;
-            xpos = 2.f;
-        } else if(model == KeyMap::NIGHTSWORD){
-            if(!nightswordOverlay)
-                nightswordOverlay = new QImage(":/img/overlay_nightsword.png");
-            overlay = nightswordOverlay;
-            xpos = 2.f;
-        } else if(model == KeyMap::IRONCLAW_W){
-            if(!ironclawWirelessOverlay)
-                ironclawWirelessOverlay = new QImage(":/img/overlay_ironclaw.png");
-            overlay = ironclawWirelessOverlay;
-            xpos = 2.f;
-        } else if(model == KeyMap::M55){
-            if(!m55Overlay)
-                m55Overlay = new QImage(":/img/overlay_m55.png");
-            overlay = m55Overlay;
-            xpos = 5.7f;
-        }
-
-        if(!overlay){
-            QImage *blank = new QImage(810, 700, QImage::Format_ARGB32);
-            QColor newcol = QColor(bgColor);
-            newcol.setAlpha(35);
-            blank->fill(newcol);
-            overlay = blank;
-        }
-        painter.drawRect(0, 0, wWidth, wHeight);
-        float oXScale = scale / 9.f, oYScale = scale / 9.f;             // The overlay has a resolution of 9px per keymap unit
-        float x = (xpos + offX) * scale, y = (ypos + offY) * scale;
-        int w = overlay->width() * oXScale, h = overlay->height() * oYScale;
-=======
     if(!_currentOverlay.isNull()){
         // FIXME: Properly centre this instead of relying on a pre-set offset
         // The overlay has a resolution of 9px per keymap unit
         QPointF pos = (_overlayPos + drawInfoOffset) * drawInfoScale;
         QSize sz = _currentOverlay.size() * drawInfoScale / 9.f;
->>>>>>> ad33aace
         // We need to transform the image with QImage::scaled() because painter.drawImage() will butcher it, even with smoothing enabled
         painter.drawImage(QRectF(pos, sz), _currentOverlay.scaled(sz, Qt::IgnoreAspectRatio, Qt::SmoothTransformation));
     } else {
