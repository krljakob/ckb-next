#ifndef KB_H
#define KB_H

#include <QObject>
#include <QFile>
#include <QThread>
#include "kbprofile.h"

// Class for managing devices

class Kb : public QThread
{
    Q_OBJECT
public:
    // USB model and serial number
    QString usbModel, usbSerial;
    // Device information
    QString features, firmware, pollrate;
    bool monochrome;
    ushort productID;
    bool hwload;
    bool adjrate;

    // Keyboard model
    inline KeyMap::Model    model() const                       { return _model; }
    bool                    isKeyboard() const                  { return KeyMap::isKeyboard(_model); }
    bool                    isMouse() const                     { return KeyMap::isMouse(_model); }
    bool                    isMousepad() const                  { return KeyMap::isMousepad(_model); }
    bool                    isHeadsetStand() const              { return KeyMap::isHeadsetStand(_model); }

    // Frame rate (all devices). Also updates the event timer in KbManager.
    static inline int               frameRate()                         { return _frameRate; }
    static void                     frameRate(int newFrameRate);
    // Layout
    inline KeyMap::Layout           layout()                            { return _layout; }
    void                            layout(KeyMap::Layout newLayout, bool stop);
    // Layout string as reported by the daemon
    QString hwlayout;
    // Whether dithering is used (all devices)
    static inline bool              dither()                            { return _dither; }
    static void                     dither(bool newDither);
    // Macro Delay setting
    static inline bool              macroDelay()                        { return _delay; }
    static void                     macroDelay(bool flag);
    // OSX: mouse acceleration toggle (all devices)
    static inline bool              mouseAccel()                        { return _mouseAccel; }
    static void                     mouseAccel(bool newAccel);
    // OSX: scroll speed (-1 = use acceleration)
    static inline int               scrollSpeed()                       { return _scrollSpeed; }
    static void                     scrollSpeed(int newSpeed);

    // Profile saved to hardware
    inline KbProfile*   hwProfile() { return _hwProfile; }
    void                hwProfile(KbProfile* newHwProfile);
    // Required hardware modes
    int hwModeCount;
    const static int HWMODE_MAX = 3;

    // Perform a firmware update
    void fwUpdate(const QString& path);

    // Currently-selected profile
    inline KbProfile* currentProfile() { return _currentProfile; }
    // Profile list
    inline const QList<KbProfile*>& profiles() const                                { return _profiles; }
    void                            profiles(const QList<KbProfile*>& newProfiles)  { _needsSave = true; _profiles = newProfiles; }
    void                            appendProfile(KbProfile* newProfile)            { _needsSave = true; _profiles.append(newProfile); }
    inline int                      indexOf(KbProfile* profile)                     { return _profiles.indexOf(profile); }
    inline KbProfile*               find(const QUuid& id)                           { foreach(KbProfile* profile, _profiles) { if(profile->id().guid == id) return profile; } return 0; }

    // Currently-selected mode
    inline KbMode*  currentMode()   { return _currentMode; }
    inline KbLight* currentLight()  { return !_currentMode ? 0 : _currentMode->light(); }
    inline KbBind*  currentBind()   { return !_currentMode ? 0 : _currentMode->bind(); }
    inline KbPerf*  currentPerf()   { return !_currentMode ? 0 : _currentMode->perf(); }

    // Update selection
    void        setCurrentProfile(KbProfile* profile, bool spontaneous = true);
    void        setCurrentMode(KbProfile* profile, KbMode* mode, bool spontaneous = true);
    inline void setCurrentMode(KbProfile* profile, int index, bool spontaneous = true)      { setCurrentMode(profile, profile->modes()[index], spontaneous); }
    inline void setCurrentMode(KbMode* mode, bool spontaneous = true)                       { setCurrentMode(_currentProfile, mode, spontaneous); }

    // Create a new profile/mode. The newly-created object will NOT be inserted into the current profile/mode list.
    inline KbProfile*   newProfile()                                  { return new KbProfile(this, getKeyMap()); }
    inline KbProfile*   newProfile(KbProfile* other)                  { return new KbProfile(this, getKeyMap(), *other); }
    inline KbProfile*   newProfile(QSettings* settings, QString guid) { return new KbProfile(this, getKeyMap(), settings, guid); }
    inline KbMode*      newMode()                                     { return new KbMode(this, getKeyMap()); }
    inline KbMode*      newMode(KbMode* other)                        { return new KbMode(this, getKeyMap(), *other); }

    // Load/save stored settings
    void load();
    void save();
    bool needsSave() const;

    void hwSave();

    KeyMap::Layout getCurrentLayout();

    //////////
    /// For usage with macro definions, these two params must only be readable.
    /// So there are no setters.
    /// \brief getMacroNumber returns the macroNumber, which we have saved in the constructor.
    /// For usage with macro definions, this param must only be readable.
    /// So there is no setter.
    /// \return The Number is returned as int.
    ///
    inline int getMacroNumber () { return macroNumber; }

    ///
    /// \brief getMacroPath returns the macroPath (e.g. /dev/input/ckb1/notify),
    /// which we have saved in the constructor.
    /// For usage with macro definions, this param must only be readable.
    /// So there is no setter.
    /// \return The absolute path as String
    ///
    inline QString getMacroPath () { return macroPath; }

<<<<<<< HEAD
    inline ushort getMaxDpi () {return _maxDpi; }
=======
    void setPollRate(QString poll);
>>>>>>> f1ab5ae3

    ~Kb();

signals:
    // Layout/model updated
    void infoUpdated();

    // Profile/mode updates
    void profileAdded();
    void profileRenamed();
    void modeRenamed();

    void profileChanged();
    void modeChanged(bool spontaneous);

    // FW update status
    void fwUpdateProgress(int current, int total);
    void fwUpdateFinished(bool succeeded);

public slots:
    // Send lighting and settings to the driver
    void frameUpdate();

    // Auto-save every 15s (if settings have changed, and no other writes are in progress)
    void autoSave();

private slots:
    // Processes lines read from the notification node
    void readNotify(QString line);

    void deleteHw();
    void deletePrevious();

private:
    // Following methods should only be used by KbManager
    friend class KbManager;

    // Creates a keyboard object with the given device path
    Kb(QObject *parent, const QString& path);

    inline bool isOpen() const { return cmd.isOpen(); }

    //////////
    /// \brief pathVars
    /// devpath is the device root path (e.g. /dev/device/ckb1),
    /// cmdpath leads to the daemon input pipe for daemon commands,
    /// notifyPath is the standard input monitor for general purpose,
    /// macroPath added for a second thread to read macro input.
    /// layoutPath is used to get the physical layout from the daemon
    QString devpath, cmdpath, notifyPath, macroPath;
    // Is this the keyboard at the given serial/path?
    inline bool matches(const QString& path, const QString& serial) { return path.trimmed() == devpath.trimmed() && usbSerial == serial.trimmed().toUpper(); }

private:
    // Following properties shouldn't be used by any other classes
    void updateLayout(bool stop);

    static int _frameRate, _scrollSpeed;
    static bool _dither, _mouseAccel;

    KbProfile*          _currentProfile;
    QList<KbProfile*>   _profiles;
    KbMode*             _currentMode;

    KeyMap::Model   _model;

    // Indicator light state
    bool iState[KbPerf::HW_I_COUNT];

    // CkbSettings path
    QString prefsPath;
    quint64 lastAutoSave;

    // Current firmware update file
    QString fwUpdPath;

    KbProfile*  _hwProfile;
    // Previously-selected profile and mode
    KbProfile*  prevProfile;
    KbMode*     prevMode;
    // Used to write the profile info when switching
    void writeProfileHeader();

    // cmd and notify file handles
    QFile cmd;

    /// \brief notifyNumber is the trailing number in the device path.
    int notifyNumber;
    // Macro Numer to notify macro definition events
    int macroNumber;
    // flag if macro delay hast to be switched on
    static bool _delay;

    // Needs to be saved?
    bool _needsSave;

    KeyMap::Layout _layout;

    ushort _maxDpi;

    // Whether or not the hardware profile is being loaded
    // (0 = profile, 1...3 = modes)
    bool hwLoading[HWMODE_MAX + 1];

    // Key map for this keyboard
    KeyMap getKeyMap();

    // Notification reader, launches as a separate thread and reads from file.
    // (QFile doesn't have readyRead() so there's no other way to do this asynchronously)
    void run();
};

#endif // KB_H<|MERGE_RESOLUTION|>--- conflicted
+++ resolved
@@ -115,11 +115,8 @@
     ///
     inline QString getMacroPath () { return macroPath; }
 
-<<<<<<< HEAD
     inline ushort getMaxDpi () {return _maxDpi; }
-=======
     void setPollRate(QString poll);
->>>>>>> f1ab5ae3
 
     ~Kb();
 
